--- conflicted
+++ resolved
@@ -1492,11 +1492,7 @@
             <keyboard-shortcut first-keystroke="alt control shift E" keymap="$default"/>
         </action>
         <action id="Hydra.EnableSettings" class="org.jetbrains.plugins.hydra.actions.EnableHydraSettingsAction"
-<<<<<<< HEAD
-                text="Open Hydra Settings" description="Enables or Disables Hydra Settings Panel">
-=======
-                text="Show Hydra Settings" description="Shows or hides the Hydra Settings Panel">
->>>>>>> 64e64c43
+                text="Open Hydra Settings" description="Show the Hydra Settings Panel">
         </action>
         <action id="ScalaConsole.Execute" class="org.jetbrains.plugins.scala.console.ScalaConsoleExecuteAction" text="Execute Console Statement">
             <keyboard-shortcut first-keystroke="control ENTER" keymap="$default"/>
