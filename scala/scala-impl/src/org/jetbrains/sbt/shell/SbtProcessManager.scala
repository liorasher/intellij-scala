--- conflicted
+++ resolved
@@ -45,20 +45,8 @@
   private val repoPath = normalizePath(getRepoDir)
 
   private def pluginResolverSetting: String =
-<<<<<<< HEAD
-    s"""resolvers += Resolver.file("intellij-scala-plugin", file(raw"$findRepoDir"))(Resolver.ivyStylePatterns)"""
-
-  // blatant copypaste of org.jetbrains.sbt.project.SbtProjectResolver.getSbtLauncherDir
-  private def findRepoDir: File = {
-    import org.jetbrains.sbt._
-    val file: File = jarWith[this.type]
-    val deep = if (file.getName == "classes") 1 else 2
-    (file << deep) / "repo"
-  }
-=======
-    raw"""resolvers += Resolver.file("intellij-scala-plugin", file("$repoPath"))(Resolver.ivyStylePatterns)"""
-
->>>>>>> 4a8ec85f
+    raw"""resolvers += Resolver.file("intellij-scala-plugin", file(raw"$repoPath"))(Resolver.ivyStylePatterns)"""
+
 
   /** Plugins injected into user's global sbt build. */
   // TODO add configurable plugins somewhere for users and via API; factor this stuff out
