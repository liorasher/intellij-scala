--- conflicted
+++ resolved
@@ -3,11 +3,7 @@
 
 object Versions {
   val scalaVersion = "2.11.6"
-<<<<<<< HEAD
-  val ideaVersion = "142.4859.5"
-=======
   val ideaVersion = "142.4859.6"
->>>>>>> ce936c8d
   val sbtStructureVersion = "4.1.1"
   val luceneVersion = "4.8.1"
   val aetherVersion = "1.0.0.v20140518"
