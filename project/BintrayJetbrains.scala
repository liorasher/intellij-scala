import sbt._

object BintrayJetbrains {

  def jbBintrayResolver(name: String, repo: String, patterns: Patterns): URLRepository =
    Resolver.url(name, url(s"http://dl.bintray.com/jetbrains/$repo"))(patterns)

  def jbSbtResolver(name: String, patterns: Patterns): URLRepository =
    jbBintrayResolver(name, "sbt-plugins", patterns)

  object Resolvers {
    val mavenPatched  = "jb-maven-patched" at "http://dl.bintray.com/jetbrains/maven-patched/"
    val scalaTestFindersPatched  = jbBintrayResolver("scalatest-finders-patched", "scalatest", Resolver.ivyStylePatterns)
    val scalaPluginDeps  = jbBintrayResolver("scala-plugin-deps", "scala-plugin-deps", Resolver.ivyStylePatterns)
    val sonatypeReleases = Resolver.sonatypeRepo("releases")
    val metaBintray = Resolver.url("scalameta-bintray", url("https://dl.bintray.com/scalameta/maven"))(Resolver.ivyStylePatterns)
<<<<<<< HEAD
    val jbSbtPlugins = jbSbtResolver("jetbrains-sbt", Resolver.ivyStylePatterns)
  }

  val allResolvers = Seq(Resolvers.mavenPatched, Resolvers.metaBintray, Resolvers.jbSbtPlugins,
                         Resolvers.scalaTestFindersPatched, Resolvers.scalaPluginDeps, Resolvers.sonatypeReleases)
=======
    val macrosMaven = Resolver.bintrayRepo("scalamacros", "maven")
  }

  object Patterns {
    val structureExtractor012 = sbt.Patterns(false, "[organisation]/[module]/scala_2.9.2/sbt_0.12/[revision]/[type]s/[artifact](-[classifier]).[ext]")
    val structureExtractor013 = sbt.Patterns(false, "[organisation]/[module]/scala_2.10/sbt_0.13/[revision]/[type]s/[artifact](-[classifier]).[ext]")
  }

  val allResolvers = Seq(Resolvers.mavenPatched, Resolvers.structureCore, Resolvers.metaBintray,
                         Resolvers.structureExtractor012, Resolvers.structureExtractor013,
                         Resolvers.scalaTestFindersPatched, Resolvers.scalaPluginDeps, Resolvers.sonatypeReleases,
                         Resolvers.macrosMaven)
>>>>>>> 8d5a691a
}<|MERGE_RESOLUTION|>--- conflicted
+++ resolved
@@ -14,24 +14,11 @@
     val scalaPluginDeps  = jbBintrayResolver("scala-plugin-deps", "scala-plugin-deps", Resolver.ivyStylePatterns)
     val sonatypeReleases = Resolver.sonatypeRepo("releases")
     val metaBintray = Resolver.url("scalameta-bintray", url("https://dl.bintray.com/scalameta/maven"))(Resolver.ivyStylePatterns)
-<<<<<<< HEAD
+    val macrosMaven = Resolver.bintrayRepo("scalamacros", "maven")
     val jbSbtPlugins = jbSbtResolver("jetbrains-sbt", Resolver.ivyStylePatterns)
   }
 
   val allResolvers = Seq(Resolvers.mavenPatched, Resolvers.metaBintray, Resolvers.jbSbtPlugins,
-                         Resolvers.scalaTestFindersPatched, Resolvers.scalaPluginDeps, Resolvers.sonatypeReleases)
-=======
-    val macrosMaven = Resolver.bintrayRepo("scalamacros", "maven")
-  }
-
-  object Patterns {
-    val structureExtractor012 = sbt.Patterns(false, "[organisation]/[module]/scala_2.9.2/sbt_0.12/[revision]/[type]s/[artifact](-[classifier]).[ext]")
-    val structureExtractor013 = sbt.Patterns(false, "[organisation]/[module]/scala_2.10/sbt_0.13/[revision]/[type]s/[artifact](-[classifier]).[ext]")
-  }
-
-  val allResolvers = Seq(Resolvers.mavenPatched, Resolvers.structureCore, Resolvers.metaBintray,
-                         Resolvers.structureExtractor012, Resolvers.structureExtractor013,
                          Resolvers.scalaTestFindersPatched, Resolvers.scalaPluginDeps, Resolvers.sonatypeReleases,
                          Resolvers.macrosMaven)
->>>>>>> 8d5a691a
 }