<component name="ArtifactManager">
  <artifact build-on-make="true" name="ScalaPlugins">
    <output-path>$PROJECT_DIR$/out/plugin/Scala</output-path>
    <properties id="ant-postprocessing">
      <options enabled="true">
        <file>file://$PROJECT_DIR$/buildutils.xml</file>
        <target>idea.postbuild</target>
      </options>
    </properties>
    <root id="root">
      <element id="directory" name="lib">
        <element id="archive" name="scala-plugin-runners.jar">
          <element id="module-output" name="runners" />
          <element id="module-output" name="scalaRunner" />
        </element>
        <element id="archive" name="scala-plugin.jar">
          <element id="module-output" name="scalaCommunity" />
        </element>
        <element id="directory" name="jps">
          <element id="archive" name="scala-jps-plugin.jar">
            <element id="module-output" name="jpsPlugin" />
          </element>
          <element id="library" level="project" name="SBT: org.jetbrains:nailgun-patched:1.0.0:jar" />
          <element id="library" level="project" name="SBT: org.jetbrains:compiler-interface-sources:1.0.0:jar" />
          <element id="library" level="project" name="SBT: org.jetbrains:jline:1.0.0:jar" />
          <element id="library" level="project" name="SBT: org.jetbrains:sbt-interface:1.0.0:jar" />
          <element id="library" level="project" name="SBT: org.jetbrains:incremental-compiler:1.0.0:jar" />
        </element>
        <element id="archive" name="compiler-settings.jar">
          <element id="module-output" name="compilerSettings" />
        </element>
        <element id="archive" name="scala-nailgun-runner.jar">
          <element id="module-output" name="nailgunRunners" />
        </element>
        <element id="library" level="project" name="SBT: org.scalastyle:scalastyle_2.11:0.7.0:jar" />
        <element id="library" level="project" name="SBT: org.scalariform:scalariform_2.11:0.1.7:jar" />
        <element id="library" level="project" name="SBT: org.codehaus.plexus:plexus-container-default:1.5.5:jar" />
        <element id="library" level="project" name="SBT: org.apache.httpcomponents:httpclient:4.3.1:jar" />
        <element id="library" level="project" name="SBT: commons-codec:commons-codec:1.6:jar" />
        <element id="library" level="project" name="SBT: org.codehaus.plexus:plexus-component-annotations:1.5.5:jar" />
        <element id="library" level="project" name="SBT: org.jsoup:jsoup:1.7.2:jar" />
        <element id="library" level="project" name="SBT: org.codehaus.plexus:plexus-classworlds:2.4:jar" />
        <element id="library" level="project" name="SBT: commons-io:commons-io:2.2:jar" />
        <element id="library" level="project" name="SBT: commons-logging:commons-logging:1.1.3:jar" />
        <element id="library" level="project" name="SBT: commons-lang:commons-lang:2.6:jar" />
        <element id="library" level="project" name="SBT: jakarta-regexp:jakarta-regexp:1.4:jar" />
        <element id="library" level="project" name="SBT: org.atteo:evo-inflector:1.2:jar" />
        <element id="library" level="project" name="SBT: org.codehaus.plexus:plexus-utils:3.0.8:jar" />
        <element id="library" level="project" name="SBT: org.scala-lang.modules:scala-xml_2.11:1.0.2:jar" />
        <element id="library" level="project" name="SBT: org.sonatype.sisu:sisu-guice:3.0.3:no_aop:jar" />
        <element id="library" level="project" name="SBT: org.sonatype.sisu:sisu-inject-bean:2.2.3:jar" />
        <element id="library" level="project" name="SBT: org.sonatype.sisu:sisu-inject-plexus:2.2.3:jar" />
        <element id="library" level="project" name="SBT: org.apache.xbean:xbean-reflect:3.4:jar" />
        <element id="library" level="project" name="SBT: org.apache.maven.wagon:wagon-http-shared:2.6:jar" />
        <element id="library" level="project" name="SBT: org.apache.maven.wagon:wagon-http:2.6:jar" />
        <element id="library" level="project" name="SBT: org.apache.maven.wagon:wagon-provider-api:2.6:jar" />
        <element id="library" level="project" name="SBT: org.apache.maven.indexer:indexer-core:6.0:jar" />
        <element id="library" level="project" name="SBT: org.apache.maven:maven-model:3.0.5:jar" />
        <element id="library" level="project" name="SBT: org.eclipse.aether:aether-api:1.0.0.v20140518:jar" />
        <element id="library" level="project" name="SBT: org.eclipse.aether:aether-util:1.0.0.v20140518:jar" />
        <element id="library" level="project" name="SBT: org.apache.httpcomponents:httpcore:4.3.1:jar" />
        <element id="library" level="project" name="SBT: org.scala-lang:scala-library:2.11.6:jar" />
        <element id="library" level="project" name="SBT: org.scala-lang:scala-reflect:2.11.6:jar" />
        <element id="library" level="project" name="SBT: org.scala-lang.modules:scala-parser-combinators_2.11:1.0.4:jar" />
        <element id="library" level="project" name="SBT: org.apache.lucene:lucene-analyzers-common:4.8.1:jar" />
        <element id="library" level="project" name="SBT: org.apache.lucene:lucene-core:4.8.1:jar" />
        <element id="library" level="project" name="SBT: org.apache.lucene:lucene-highlighter:4.8.1:jar" />
        <element id="library" level="project" name="SBT: org.apache.lucene:lucene-memory:4.8.1:jar" />
        <element id="library" level="project" name="SBT: org.apache.lucene:lucene-queries:4.8.1:jar" />
        <element id="library" level="project" name="SBT: org.apache.lucene:lucene-queryparser:4.8.1:jar" />
        <element id="library" level="project" name="SBT: org.apache.lucene:lucene-sandbox:4.8.1:jar" />
        <element id="archive" name="scalap.jar">
          <element id="module-output" name="scalap" />
        </element>
<<<<<<< HEAD
        <element id="library" level="project" name="SBT: org.jetbrains:sbt-structure-core_2.11:4.2.0:jar" />
        <element id="library" level="project" name="SBT: org.scalatest:scalatest-finders-patched:0.9.8:jar" />
      </element>
      <element id="directory" name="launcher">
        <element id="library" level="project" name="SBT: org.scala-sbt:sbt-launch:0.13.8:jar" />
        <element id="library" level="project" name="SBT: org.jetbrains:sbt-structure-extractor-0-12:4.2.0:jar" />
        <element id="library" level="project" name="SBT: org.jetbrains:sbt-structure-extractor-0-13:4.2.0:jar" />
=======
        <element id="library" level="project" name="SBT: org.jetbrains:sbt-structure-core_2.11:5.1.0:jar" />
        <element id="library" level="project" name="SBT: org.scalatest:scalatest-finders-patched:0.9.8:jar" />
      </element>
      <element id="directory" name="launcher">
        <element id="library" level="project" name="SBT: org.scala-sbt:sbt-launch:0.13.9:jar" />
        <element id="library" level="project" name="SBT: org.jetbrains:sbt-structure-extractor-0-12:5.1.0:jar" />
        <element id="library" level="project" name="SBT: org.jetbrains:sbt-structure-extractor-0-13:5.1.0:jar" />
>>>>>>> 48783b69
      </element>
    </root>
  </artifact>
</component><|MERGE_RESOLUTION|>--- conflicted
+++ resolved
@@ -72,15 +72,6 @@
         <element id="archive" name="scalap.jar">
           <element id="module-output" name="scalap" />
         </element>
-<<<<<<< HEAD
-        <element id="library" level="project" name="SBT: org.jetbrains:sbt-structure-core_2.11:4.2.0:jar" />
-        <element id="library" level="project" name="SBT: org.scalatest:scalatest-finders-patched:0.9.8:jar" />
-      </element>
-      <element id="directory" name="launcher">
-        <element id="library" level="project" name="SBT: org.scala-sbt:sbt-launch:0.13.8:jar" />
-        <element id="library" level="project" name="SBT: org.jetbrains:sbt-structure-extractor-0-12:4.2.0:jar" />
-        <element id="library" level="project" name="SBT: org.jetbrains:sbt-structure-extractor-0-13:4.2.0:jar" />
-=======
         <element id="library" level="project" name="SBT: org.jetbrains:sbt-structure-core_2.11:5.1.0:jar" />
         <element id="library" level="project" name="SBT: org.scalatest:scalatest-finders-patched:0.9.8:jar" />
       </element>
@@ -88,7 +79,6 @@
         <element id="library" level="project" name="SBT: org.scala-sbt:sbt-launch:0.13.9:jar" />
         <element id="library" level="project" name="SBT: org.jetbrains:sbt-structure-extractor-0-12:5.1.0:jar" />
         <element id="library" level="project" name="SBT: org.jetbrains:sbt-structure-extractor-0-13:5.1.0:jar" />
->>>>>>> 48783b69
       </element>
     </root>
   </artifact>
