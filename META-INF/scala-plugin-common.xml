<idea-plugin version="2">
    <resource-bundle xmlns="">org.jetbrains.plugins.scala.ScalaBundle</resource-bundle>

    <extensions xmlns="org.jetbrains.idea.maven">
        <importer implementation="org.jetbrains.plugins.scala.config.ScalaMavenImporter"/>
    </extensions>

    <extensionPoints>
        <extensionPoint name="scalaParserPatcher" interface="org.jetbrains.plugins.scala.lang.parser.util.ParserPatcher"/>
        <extensionPoint name="scalaFileFactory" interface="org.jetbrains.plugins.scala.lang.parser.ScalaFileFactory"/>
        <extensionPoint name="scalaIntentionAvailabilityChecker" interface="org.jetbrains.plugins.scala.util.IntentionAvailabilityChecker"/>
        <extensionPoint name="scalaPluginVersionVerifier" interface="org.jetbrains.plugins.scala.config.ScalaPluginVersionVerifier"/>
        <extensionPoint name="scalaUiWithDependency" interface="org.jetbrains.plugins.scala.settings.uiControls.ScalaUiWithDependency"/>
        <extensionPoint name="scalaLanguageDerivative" interface="org.jetbrains.plugins.scala.util.ScalaLanguageDerivative"/>
        <extensionPoint name="memberElementTypesExtension" interface="org.jetbrains.plugins.scala.util.MemberElementTypesExtension"/>
        <extensionPoint name="scalaElementToRenameContributor" interface="org.jetbrains.plugins.scala.lang.refactoring.rename.ScalaElementToRenameContributor"/>
    </extensionPoints>

    <extensions defaultExtensionNs="com.intellij">
        <compileServer.plugin classpath="scala-library.jar;jps/nailgun.jar;jps/scala-jps-plugin.jar;jps/sbt-interface.jar;jps/incremental-compiler.jar;jps/jline.jar"/>
        <projectTemplatesFactory implementation="org.jetbrains.plugins.scala.config.scalaProjectTemplate.ScalaProjectTemplatesFactory"/>
        <!--<moduleBuilder builderClass="org.jetbrains.plugins.scala.config.scalaProjectTemplate.ScalaModuleBuilder"/>-->
        <refactoring.moveHandler implementation="org.jetbrains.plugins.scala.lang.refactoring.move.ScalaMoveClassesOrPackagesHandler" order="first"/>
        <statementUpDownMover implementation="org.jetbrains.plugins.scala.lang.refactoring.ScalaStatementMover"/>
        <debugger.codeFragmentFactory implementation="org.jetbrains.plugins.scala.debugger.evaluation.ScalaCodeFragmentFactory"/>
        <debugger.positionManagerFactory implementation="org.jetbrains.plugins.scala.debugger.ScalaPositionManagerFactory"/>
        <debuggerEditorTextProvider language="Scala" implementationClass="org.jetbrains.plugins.scala.debugger.evaluation.ScalaEditorTextProvider"/>
        <generation.topLevelFactory language="Scala" implementationClass="org.jetbrains.plugins.scala.lang.psi.impl.ScalaFactoryProvider"/>
        <treeCopyHandler implementation="org.jetbrains.plugins.scala.lang.refactoring.util.ScalaChangeUtilSupport"/>
        <iconProvider implementation="org.jetbrains.plugins.scala.components.ScalaIconProvider"/>
        <colorSettingsPage implementation="org.jetbrains.plugins.scala.highlighter.ScalaColorsAndFontsPage"/>
        <codeFoldingOptionsProvider instance="org.jetbrains.plugins.scala.editor.codeFolding.ScalaCodeFoldingOptionsProvider"/>
        <langCodeStyleSettingsProvider implementation="org.jetbrains.plugins.scala.lang.formatting.settings.ScalaLanguageCodeStyleSettingsProvider"/>
        <projectConfigurable instance="org.jetbrains.plugins.scala.settings.ScalaProjectSettingsConfigurable"/>
        <applicationConfigurable instance="org.jetbrains.plugins.scala.compiler.ScalaApplicationSettingsForm"/>
        <applicationService serviceInterface="org.jetbrains.plugins.scala.settings.ScalaApplicationSettings"
                            serviceImplementation="org.jetbrains.plugins.scala.settings.ScalaApplicationSettings"/>
        <applicationService serviceInterface="org.jetbrains.plugins.scala.settings.ScalaCodeFoldingSettings"
                            serviceImplementation="org.jetbrains.plugins.scala.settings.ScalaCodeFoldingSettings"/>
        <projectService serviceInterface="org.jetbrains.plugins.scala.settings.ScalaProjectSettings"
                        serviceImplementation="org.jetbrains.plugins.scala.settings.ScalaProjectSettings"/>
        <errorHandler implementation="com.intellij.diagnostic.ITNReporter"/>
        <autoImportOptionsProvider instance="org.jetbrains.plugins.scala.editor.autoimport.ScalaAutoImportOptionsProvider"/>
        <fileTypeFactory implementation="org.jetbrains.plugins.scala.ScalaFileTypeFactory"/>
        <syntaxHighlighter key="Scala" implementationClass="org.jetbrains.plugins.scala.highlighter.ScalaSyntaxHighlighter"/>
        <lang.syntaxHighlighterFactory key="Scala" implementationClass="org.jetbrains.plugins.scala.highlighter.ScalaSyntaxHighlighterFactory"/>
        <treeStructureProvider implementation="org.jetbrains.plugins.scala.components.ScalaDefsProjectViewProvider" order="last"/>
        <lang.braceMatcher language="Scala" implementationClass="org.jetbrains.plugins.scala.highlighter.ScalaBraceMatcher"/>
        <lang.parserDefinition language="Scala" implementationClass="org.jetbrains.plugins.scala.lang.parser.ScalaParserDefinition"/>
        <lang.commenter language="Scala" implementationClass="org.jetbrains.plugins.scala.highlighter.ScalaCommenter"/>
        <lang.foldingBuilder language="Scala" implementationClass="org.jetbrains.plugins.scala.lang.folding.ScalaFoldingBuilder"/>
        <lang.foldingBuilder language="Scala" implementationClass="org.jetbrains.plugins.scala.worksheet.WorksheetFoldingBuilder"/>
        <lang.formatter language="Scala" implementationClass="org.jetbrains.plugins.scala.lang.formatting.ScalaFormattingModelBuilder"/>
        <postFormatProcessor implementation="org.jetbrains.plugins.scala.lang.formatting.processors.ScalaBracePostFormatProcessor"/>
        <lang.refactoringSupport language="Scala" implementationClass="org.jetbrains.plugins.scala.lang.refactoring.ScalaRefactoringSupportProvider"/>
        <lang.surroundDescriptor language="Scala" implementationClass="org.jetbrains.plugins.scala.lang.surroundWith.descriptors.ScalaExpressionSurroundDescriptor"/>
        <lang.surroundDescriptor language="Scala" implementationClass="org.jetbrains.plugins.scala.lang.surroundWith.descriptors.ScalaDocCommentDataSurroundDescriptor"/>
        <lang.surroundDescriptor language="Scala" implementationClass="org.jetbrains.plugins.scala.lang.surroundWith.descriptors.ScalaIgnoreErrorHighlightingSurroundDescriptor"/>
        <lang.psiStructureViewFactory language="Scala" implementationClass="org.jetbrains.plugins.scala.lang.structureView.ScalaStructureViewFactory"/>
        <typedHandler implementation="org.jetbrains.plugins.scala.editor.typedHandler.ScalaTypedHandler" order="first"/>
        <backspaceHandlerDelegate implementation="org.jetbrains.plugins.scala.editor.backspaceHandler.ScalaBackspaceHandler"/>
        <joinLinesHandler implementation="org.jetbrains.plugins.scala.editor.joinlines.PackageJoinLinesHandler"/>
        <lang.smartEnterProcessor language="Scala" implementationClass="org.jetbrains.plugins.scala.editor.smartEnter.ScalaSmartEnterProcessor"/>
        <lang.smartEnterProcessor language="Scala" implementationClass="org.jetbrains.plugins.scala.editor.smartEnter.PackageSplitLinesProcessor"/>
        <frameworkSupport implementation="org.jetbrains.plugins.scala.config.ScalaFacetSupportProvider"/>
        <facetType implementation="org.jetbrains.plugins.scala.config.ScalaFacetType"/>
        <completion.contributor language="Scala" implementationClass="org.jetbrains.plugins.scala.lang.completion.ScalaKeywordCompletionContributor"/>
        <completion.contributor language="Scala" implementationClass="org.jetbrains.plugins.scala.lang.completion.ScalaSmartCompletionContributor"/>
        <completion.contributor language="Scala" implementationClass="org.jetbrains.plugins.scala.lang.completion.ScalaMemberNameCompletionContributor"/>
        <completion.contributor language="Scala" id="scaladocTagsCompletionContributor"
                                implementationClass="org.jetbrains.plugins.scala.lang.scaladoc.completion.ScalaDocCompletionContributor"/>
        <completion.contributor language="Scala" id="scalaCompletionContrubutor"
                                implementationClass="org.jetbrains.plugins.scala.lang.completion.ScalaCompletionContributor"/>
        <completion.contributor language="Scala" id="scalaClassNameCompletionContributor"
                                implementationClass="org.jetbrains.plugins.scala.lang.completion.ScalaClassNameCompletionContributor"
                                order="after scalaCompletionContrubutor"/> <!-- This is the last completion contributor! -->
        <completion.contributor language="Scala" implementationClass="org.jetbrains.plugins.scala.lang.completion.ScalaGlobalMembersCompletionContributor"
                                order="before scalaClassNameCompletionContributor"/>
        <completion.confidence language="Scala" implementationClass="org.jetbrains.plugins.scala.lang.completion.ScalaCompletionConfidence"/>
        <statistician key="completion" order="first"
                      implementationClass="org.jetbrains.plugins.scala.lang.completion.statistician.ScalaCompletionStatistician"/>
        <lookup.actionProvider implementation="org.jetbrains.plugins.scala.lang.completion.ScalaImportStaticLookupActionProvider"/>
        <weigher key="completion" implementationClass="org.jetbrains.plugins.scala.lang.completion.weighter.ScalaContainingClassWiegher"
                 id="scalaContainingClassWeigher" order="before scalaParameterCompletionWeigher"/>
        <weigher key="completion" implementationClass="org.jetbrains.plugins.scala.lang.completion.weighter.ScalaMethodCompletionWeigher"
                 id="scalaMethodCompletionWeigher" order="after negativeStats, before stats"/>
        <weigher key="completion" implementationClass="org.jetbrains.plugins.scala.lang.completion.weighter.ScalaParameterCompletionWeigher"
                 id="scalaParameterCompletionWeigher" order="after scalaMethodCompletionWeigher, before stats"/>
        <weigher key="completion" implementationClass="org.jetbrains.plugins.scala.lang.completion.weighter.ScalaClassesCompletionWeigher"
                 id="scalaClassesCompletionWeigher" order="before proximity"/>
        <weigher key="proximity" implementationClass="org.jetbrains.plugins.scala.lang.completion.weighter.ScalaClassObjectWeigher"
                 id="scalaClassObjectWeigher" order="before samePsiMember"/>
        <weigher key="proximity" implementationClass="org.jetbrains.plugins.scala.lang.completion.weighter.ScalaExplicitlyImportedWeigher"
                 id="scalaExplicitlyImportedWeigher" order="before explicitlyImported"/>
        <psi.referenceContributor implementation="org.jetbrains.plugins.scala.lang.references.ScalaReferenceContributor"/>
        <codeInsight.overrideMethod language="Scala" implementationClass="org.jetbrains.plugins.scala.overrideImplement.ScalaOverrideMethodsHandler"/>
        <lookup.charFilter implementation="org.jetbrains.plugins.scala.lang.completion.ScalaCharFilter"/>
        <codeInsight.implementMethod language="Scala" implementationClass="org.jetbrains.plugins.scala.overrideImplement.ScalaImplementMethodsHandler"/>
        <lang.findUsagesProvider language="Scala" implementationClass="org.jetbrains.plugins.scala.lang.findUsages.ScalaFindUsagesProvider"/>
        <usageTypeProvider implementation="org.jetbrains.plugins.scala.lang.findUsages.ScalaUsageTypeProvider"/>
        <importFilteringRule implementation="org.jetbrains.plugins.scala.lang.findUsages.ScalaImportFilteringRule"/>
        <codeStyleSettingsProvider implementation="org.jetbrains.plugins.scala.lang.formatting.settings.ScalaCodeStyleSettingsProvider"/>
        <compilerSettingsFactory implementation="org.jetbrains.plugins.scala.compiler.ScalaCompilerSettingsFactory"/>
        <internalFileTemplate name="Scala Class"/>
        <internalFileTemplate name="Scala Trait"/>
        <internalFileTemplate name="Scala Object"/>
        <internalFileTemplate name="Scala Script"/>
        <internalFileTemplate name="Package Object"/>
        <internalFileTemplate name="Scala Worksheet"/>
        <defaultTemplatePropertiesProvider implementation="org.jetbrains.plugins.scala.actions.ScalaDefaultTemplatePropertiesProvider"/>
        <indexPatternBuilder implementation="org.jetbrains.plugins.scala.editor.todo.ScalaIndexPatternBuilder"/>
        <readWriteAccessDetector implementation="org.jetbrains.plugins.scala.highlighter.readWriteAccess.ScalaReadWriteAccessDetector"/>
        <directClassInheritorsSearch implementation="org.jetbrains.plugins.scala.lang.psi.impl.search.ScalaDirectClassInheritorsSearcher"/>
        <codeInsight.lineMarkerProvider language="Scala" implementationClass="org.jetbrains.plugins.scala.annotator.gutter.ScalaLineMarkerProvider"/>
        <codeInsight.lineMarkerProvider language="Scala" implementationClass="org.jetbrains.plugins.scala.util.macroDebug.GoToExpandedMacroCallProviderExt"/>
        <codeInsight.gotoSuper language="Scala" implementationClass="org.jetbrains.plugins.scala.annotator.gutter.ScalaGoToSuperActionHandler"/>
        <gotoDeclarationHandler implementation="org.jetbrains.plugins.scala.annotator.gutter.ScalaGoToDeclarationHandler"/>
        <debuggerClassFilterProvider implementation="org.jetbrains.plugins.scala.debugger.filters.ScalaDebuggerClassFilterProvider"/>
        <xdebugger.settings implementation="org.jetbrains.plugins.scala.debugger.filters.ScalaDebuggerSettings"/>
        <debugger.jvmSmartStepIntoHandler implementation="org.jetbrains.plugins.scala.debugger.ScalaSmartStepIntoHandler"/>
        <lang.documentationProvider language="Scala" implementationClass="org.jetbrains.plugins.scala.editor.documentationProvider.ScalaDocumentationProvider"/>
        <renamePsiElementProcessor implementation="org.jetbrains.plugins.scala.lang.refactoring.rename.RenameScalaMethodProcessor" order="first"/>
        <renamePsiElementProcessor implementation="org.jetbrains.plugins.scala.lang.refactoring.rename.RenameScalaPackageProcessor" order="first"/>
        <renamePsiElementProcessor implementation="org.jetbrains.plugins.scala.lang.refactoring.rename.RenameScalaValsProcessor" order="first"/>
        <renamePsiElementProcessor implementation="org.jetbrains.plugins.scala.lang.refactoring.rename.RenameLightProcessor" order="first"/>
        <renamePsiElementProcessor implementation="org.jetbrains.plugins.scala.lang.refactoring.rename.RenameScalaClassProcessor" order="first"/>
        <renamePsiElementProcessor implementation="org.jetbrains.plugins.scala.lang.refactoring.rename.RenameScalaSyntheticParamProcessor" order="first"/>
        <renamePsiElementProcessor implementation="org.jetbrains.plugins.scala.lang.refactoring.rename.RenameScalaTypeAliasProcessor" order="first"/>
        <renameHandler implementation="org.jetbrains.plugins.scala.lang.refactoring.rename.XmlRenameHandler" />
        <nameSuggestionProvider implementation="org.jetbrains.plugins.scala.lang.refactoring.namesSuggester.ScalaNameSuggestionProvider"/>
        <definitionsSearch implementation="org.jetbrains.plugins.scala.lang.psi.impl.search.MethodImplementationsSearch"/>
        <antCustomCompiler implementation="org.jetbrains.plugins.scala.ant.ScalaAntCustomCompilerProvider"/>
        <refactoring.moveClassHandler implementation="org.jetbrains.plugins.scala.lang.refactoring.move.MoveScalaClassHandler" order="first"/>
        <!--<moveFileHandler implementation="org.jetbrains.plugins.scala.lang.refactoring.move.MoveScalaFileHandler" order="first"/>-->
        <refactoring.inlineHandler language="Scala" implementationClass="org.jetbrains.plugins.scala.lang.refactoring.inline.ScalaInlineHandler"/>
        <refactoring.introduceParameterMethodUsagesProcessor implementation="org.jetbrains.plugins.scala.lang.refactoring.introduceParameter.ScalaIntroduceParameterMethodUsagesProcessor"/>
        <refactoring.safeDeleteProcessor implementation="org.jetbrains.plugins.scala.lang.refactoring.delete.ScalaSafeDeleteProcessorDelegate" order="first"/>
        <copyPastePreProcessor implementation="org.jetbrains.plugins.scala.conversion.copy.StringLiteralProcessor"/>
        <copyPastePostProcessor implementation="org.jetbrains.plugins.scala.conversion.copy.JavaCopyPastePostProcessor"/>
        <copyPastePostProcessor implementation="org.jetbrains.plugins.scala.conversion.copy.ScalaCopyPastePostProcessor"/>
        <copyPastePreProcessor implementation="org.jetbrains.plugins.scala.conversion.copy.MultiLineStringCopyPasteProcessor" order="first"/>
        <typeDeclarationProvider implementation="org.jetbrains.plugins.scala.annotator.gutter.ScalaGotoTypeDeclarationProvider"/>
        <highlightVisitor implementation="org.jetbrains.plugins.scala.annotator.ScalaAnnotatorHighlightVisitor"/>
        <commentCompleteHandler implementation="org.jetbrains.plugins.scala.lang.scaladoc.ScalaIsCommentComplete"/>
        <elementDescriptionProvider implementation="org.jetbrains.plugins.scala.lang.psi.impl.toplevel.typedef.ScalaClassElementDescriptionProvider"/>

        <!--Enter Handler for ScalaDoc -->
        <enterHandlerDelegate implementation="org.jetbrains.plugins.scala.lang.completion.handlers.ScalaDocParamEnterHandlerDelegate"/>
        <!--/Handler-->

        <!--Enter Handler for inserting "+" in interpolated strings-->
        <enterHandlerDelegate implementation="org.jetbrains.plugins.scala.editor.enterHandler.InterpolatedStringEnterHandler"
                              order="first"/>
        <!--/Handler-->

        <!--Enter Handler for multiline strings-->
        <enterHandlerDelegate implementation="org.jetbrains.plugins.scala.editor.enterHandler.MultilineStringEnterHandler" order="first"/>
        <!--/Handler-->

        <javaMainMethodProvider implementation="org.jetbrains.plugins.scala.runner.ScalaMainMethodProvider"/>
        <annotatedElementsSearch implementation="org.jetbrains.plugins.scala.lang.psi.impl.search.ScalaAnnotatedMembersSearcher"/>
        <referencesSearch implementation="org.jetbrains.plugins.scala.findUsages.parameters.NamingParamsSearcher"/>
        <referencesSearch implementation="org.jetbrains.plugins.scala.findUsages.typeDef.ObjectTraitReferenceSearcher"/>
        <referencesSearch implementation="org.jetbrains.plugins.scala.findUsages.apply.ApplyMethodSearcher"/>
        <referencesSearch implementation="org.jetbrains.plugins.scala.findUsages.apply.UnapplyMethodSearcher"/>
        <referencesSearch implementation="org.jetbrains.plugins.scala.findUsages.vals.JavaValsUsagesSearcher"/>
        <referencesSearch implementation="org.jetbrains.plugins.scala.findUsages.function.JavaFunctionUsagesSearcher"/>
        <referencesSearch implementation="org.jetbrains.plugins.scala.findUsages.setter.SetterMethodSearcher"/>
        <referencesSearch implementation="org.jetbrains.plugins.scala.findUsages.ScalaAliasedImportedElementSearcher"/>
        <referencesSearch implementation="org.jetbrains.plugins.scala.findUsages.TypeAliasUsagesSearcher"/>
        <referencesSearch implementation="org.jetbrains.plugins.scala.findUsages.ScalaPackageUsagesSearcher"/>
        <methodReferencesSearch implementation="org.jetbrains.plugins.scala.findUsages.NonMemberMethodUsagesSearcher"/>
        <findUsagesHandlerFactory implementation="org.jetbrains.plugins.scala.findUsages.factory.ScalaFindUsagesHandlerFactory" order="first"/>
        <customUsageSearcher implementation="org.jetbrains.plugins.scala.findUsages.parameters.ConstructorParamsInConstructorPatternSearcher"/>
        <qualifiedNameProvider implementation="org.jetbrains.plugins.scala.actions.ScalaQualifiedNameProvider" order="first"/>

        <codeInsight.parameterInfo language="Scala" implementationClass="org.jetbrains.plugins.scala.lang.parameterInfo.ScalaFunctionParameterInfoHandler"/>
        <codeInsight.parameterInfo language="Scala" implementationClass="org.jetbrains.plugins.scala.lang.parameterInfo.ScalaPatternParameterInfoHandler"/>
        <codeInsight.parameterInfo language="Scala" implementationClass="org.jetbrains.plugins.scala.lang.parameterInfo.ScalaTypeParameterInfoHandler"/>

        <defaultLiveTemplatesProvider implementation="org.jetbrains.plugins.scala.codeInsight.template.impl.ScalaDefaultLiveTemplatesProvider"/>
        <liveTemplateContext implementation="org.jetbrains.plugins.scala.codeInsight.template.impl.ScalaLiveTemplateContextType"/>
        <liveTemplateMacro implementation="org.jetbrains.plugins.scala.codeInsight.template.macros.ScalaVariableOfTypeMacro"/>
        <liveTemplateMacro implementation="org.jetbrains.plugins.scala.codeInsight.template.macros.SuggestScalaVariableNameMacro"/>

        <testSrcLocator implementation="org.jetbrains.plugins.scala.testingSupport.locationProvider.ScalaTestLocationProvider"/>
        <testCreator language="Scala" implementationClass="org.jetbrains.plugins.scala.testingSupport.ScalaTestCreator"/>
        <testGenerator language="Scala" implementationClass="org.jetbrains.plugins.scala.testingSupport.ScalaTestGenerator"/>

        <testFramework implementation="org.jetbrains.plugins.scala.testingSupport.test.specs2.Specs2TestFramework"/>
        <testFramework implementation="org.jetbrains.plugins.scala.testingSupport.test.scalatest.ScalaTestTestFramework"/>

        <java.elementFinder implementation="org.jetbrains.plugins.scala.lang.psi.impl.toplevel.synthetic.SyntheticClasses"/>
        <java.elementFinder implementation="org.jetbrains.plugins.scala.finder.ScalaClassFinder" order="first"/>
        <java.elementFinder implementation="org.jetbrains.plugins.scala.finder.ScalaPackageFinder" order="first"/>
        <java.shortNamesCache implementation="org.jetbrains.plugins.scala.caches.ScalaShortNamesCache"/>
        <typeHierarchyProvider language="Scala" implementationClass="org.jetbrains.plugins.scala.hierarchy.ScalaTypeHierarchyProvider"/>
        <methodHierarchyProvider language="Scala" implementationClass="org.jetbrains.plugins.scala.hierarchy.ScalaMethodHierarchyProvider"/>
        <callHierarchyProvider language="Scala" implementationClass="org.jetbrains.plugins.scala.hierarchy.ScalaCallHierarchyProvider"/>
        <highlightUsagesHandlerFactory implementation="org.jetbrains.plugins.scala.highlighter.usages.ScalaHighlightUsagesHandlerFactory"/>
        <constantExpressionEvaluator language="Scala" implementationClass="org.jetbrains.plugins.scala.lang.psi.util.ScalaConstantExpressionEvaluator"/>
        <annotationSupport language="Scala" implementationClass="org.jetbrains.plugins.scala.lang.psi.ScalaAnnotationSupport"/>
        <!--<classNameInsertHandler implementationClass="org.jetbrains.plugins.scala.lang.completion.ScalaClassNameInsertHandler" language="Scala"/>-->

        <gotoClassContributor implementation="org.jetbrains.plugins.scala.gotoclass.ScalaGoToClassContributor"/>
        <gotoSymbolContributor implementation="org.jetbrains.plugins.scala.gotoclass.ScalaGoToSymbolContributor"/>
        <lang.importOptimizer language="Scala" implementationClass="org.jetbrains.plugins.scala.editor.importOptimizer.ScalaImportOptimizer"/>
        <lang.namesValidator language="Scala" implementationClass="org.jetbrains.plugins.scala.lang.refactoring.util.ScalaNamesValidator"/>
        <editorNotificationProvider implementation="org.jetbrains.plugins.scala.config.ScalaAttachSourcesNotificationProvider"/>
        <editorFileSwapper implementation="org.jetbrains.plugins.scala.config.ScalaEditorFileSwapper"/>
        <projectStructureDetector implementation="org.jetbrains.plugins.scala.config.ScalaSourceRootFinder"/>

        <configurationType implementation="org.jetbrains.plugins.scala.script.ScalaScriptConfigurationType"/>
        <configurationType implementation="org.jetbrains.plugins.scala.console.ScalaConsoleConfigurationType"/>
        <configurationType implementation="org.jetbrains.plugins.scala.worksheet.runconfiguration.WorksheetConfigurationType"/>

        <configurationType implementation="org.jetbrains.plugins.scala.testingSupport.test.specs2.Specs2ConfigurationType"/>
        <configurationType implementation="org.jetbrains.plugins.scala.testingSupport.test.scalatest.ScalaTestConfigurationType"/>

        <configurationProducer implementation="org.jetbrains.plugins.scala.testingSupport.test.specs2.Specs2ConfigurationProducer"/>
        <configurationProducer implementation="org.jetbrains.plugins.scala.testingSupport.test.scalatest.ScalaTestConfigurationProducer"/>

        <configurationProducer implementation="org.jetbrains.plugins.scala.runner.ScalaApplicationConfigurationProducer"/>

        <stubElementTypeHolder class="org.jetbrains.plugins.scala.lang.parser.ScalaElementTypes"/>
        <!--Stub indices -->
        <stubIndex implementation="org.jetbrains.plugins.scala.lang.psi.stubs.index.ScAllClassNamesIndex"/>
        <stubIndex implementation="org.jetbrains.plugins.scala.lang.psi.stubs.index.ScShortClassNameIndex"/>
        <stubIndex implementation="org.jetbrains.plugins.scala.lang.psi.stubs.index.ScNotVisibleInJavaShortClassNameIndex"/>
        <stubIndex implementation="org.jetbrains.plugins.scala.lang.psi.stubs.index.ScFullClassNameIndex"/>
        <stubIndex implementation="org.jetbrains.plugins.scala.lang.psi.stubs.index.ScClassNameInPackageIndex"/>
        <stubIndex implementation="org.jetbrains.plugins.scala.lang.psi.stubs.index.ScJavaClassNameInPackageIndex"/>
        <stubIndex implementation="org.jetbrains.plugins.scala.lang.psi.stubs.index.ScImplicitObjectKey"/>
        <stubIndex implementation="org.jetbrains.plugins.scala.lang.psi.stubs.index.ScImplicitsKey"/>
        <stubIndex implementation="org.jetbrains.plugins.scala.lang.psi.stubs.index.ScPackageObjectIndex"/>
        <stubIndex implementation="org.jetbrains.plugins.scala.lang.psi.stubs.index.ScFullPackagingNameIndex"/>
        <stubIndex implementation="org.jetbrains.plugins.scala.lang.psi.stubs.index.ScFunctionNameIndex"/>
        <stubIndex implementation="org.jetbrains.plugins.scala.lang.psi.stubs.index.ScFunctionNameToClassIndex"/>
        <stubIndex implementation="org.jetbrains.plugins.scala.lang.psi.stubs.index.ScValueNameIndex"/>
        <stubIndex implementation="org.jetbrains.plugins.scala.lang.psi.stubs.index.ScVariableNameIndex"/>
        <stubIndex implementation="org.jetbrains.plugins.scala.lang.psi.stubs.index.ScClassParameterNameIndex"/>
        <stubIndex implementation="org.jetbrains.plugins.scala.lang.psi.stubs.index.ScTypeAliasNameIndex"/>
        <stubIndex implementation="org.jetbrains.plugins.scala.lang.psi.stubs.index.ScDirectInheritorsIndex"/>
        <stubIndex implementation="org.jetbrains.plugins.scala.lang.psi.stubs.index.ScSelfTypeInheritorsIndex"/>
        <stubIndex implementation="org.jetbrains.plugins.scala.lang.psi.stubs.index.ScAnnotatedMemberIndex"/>

        <projectService serviceInterface="org.jetbrains.plugins.scala.annotator.importsTracker.ImportTracker"
                        serviceImplementation="org.jetbrains.plugins.scala.annotator.importsTracker.ImportTracker"/>

        <projectService serviceInterface="org.jetbrains.plugins.scala.compiler.ScalacSettings"
                        serviceImplementation="org.jetbrains.plugins.scala.compiler.ScalacSettings"/>

        <applicationService serviceInterface="org.jetbrains.plugins.scala.compiler.ScalaApplicationSettings"
                        serviceImplementation="org.jetbrains.plugins.scala.compiler.ScalaApplicationSettings"/>

        <projectService serviceInterface="org.jetbrains.plugins.scala.lang.scaladoc.generate.ScaladocSettings"
                        serviceImplementation="org.jetbrains.plugins.scala.lang.scaladoc.generate.ScaladocSettings"/>

        <quoteHandler fileType="Scala" className="org.jetbrains.plugins.scala.lang.editor.ScalaQuoteHandler"/>

        <extendWordSelectionHandler implementation="org.jetbrains.plugins.scala.editor.selectioner.ScalaWordSelectioner"/>
        <extendWordSelectionHandler implementation="org.jetbrains.plugins.scala.editor.selectioner.ScalaLiteralSelectioner"/>
        <extendWordSelectionHandler implementation="org.jetbrains.plugins.scala.editor.selectioner.ScalaSemicolonSelectioner"/>
        <extendWordSelectionHandler implementation="org.jetbrains.plugins.scala.editor.selectioner.ScalaStatementGroupSelectioner"/>
        <extendWordSelectionHandler implementation="org.jetbrains.plugins.scala.editor.selectioner.ScalaCodeBlockSelectioner"/>

        <!--Extensions for class-files treatment-->
        <clsStubBuilderFactory implementation="org.jetbrains.plugins.scala.decompiler.ScClsStubBuilderFactory"/>
        <contentBasedClassFileProcessor implementation="org.jetbrains.plugins.scala.decompiler.ScContentBasedClassFileProcessor"/>
        <lang.fileViewProviderFactory language="Scala" implementationClass="org.jetbrains.plugins.scala.decompiler.ScClassFileViewProviderFactory"/>

        <spellchecker.bundledDictionaryProvider implementation="org.jetbrains.plugins.scala.spellchecker.ScalaBundledDictionaryProvider"/>
        <spellchecker.support language="Scala" implementationClass="org.jetbrains.plugins.scala.spellchecker.ScalaSpellcheckingStrategy"/>

        <intentionAction>
            <category>Scala/String</category>
            <className>org.jetbrains.plugins.scala.codeInsight.intention.literal.InsertGapIntoStringIntention</className>
        </intentionAction>

        <intentionAction>
            <category>Scala/String</category>
            <className>org.jetbrains.plugins.scala.codeInsight.intention.literal.AddStripMarginToMLStringIntention</className>
        </intentionAction>

        <intentionAction>
            <category>Scala/String</category>
            <className>org.jetbrains.plugins.scala.codeInsight.intention.literal.AddReplaceSlashRToMLStringIntention</className>
        </intentionAction>

        <intentionAction>
            <category>Scala/Type</category>
            <className>org.jetbrains.plugins.scala.codeInsight.intention.types.ToggleTypeAnnotation</className>
        </intentionAction>

        <intentionAction>
            <category>Scala/Type</category>
            <className>org.jetbrains.plugins.scala.codeInsight.intention.types.ConvertToInfixIntention</className>
        </intentionAction>

        <intentionAction>
            <category>Scala/Type</category>
            <className>org.jetbrains.plugins.scala.codeInsight.intention.types.ConvertFromInfixIntention</className>
        </intentionAction>

        <intentionAction>
            <category>Scala/Recursion</category>
            <className>org.jetbrains.plugins.scala.codeInsight.intention.recursion.AddTailRecursionAnnotationIntention</className>
        </intentionAction>

        <intentionAction>
            <category>Scala/Pattern Matching</category>
            <className>org.jetbrains.plugins.scala.codeInsight.intention.matcher.CreateCaseClausesIntention</className>
        </intentionAction>

        <intentionAction>
            <category>Scala/Pattern Matching</category>
            <className>org.jetbrains.plugins.scala.codeInsight.intention.matcher.ConvertToTypedPatternIntention</className>
        </intentionAction>

        <intentionAction>
            <category>Scala/Pattern Matching</category>
            <className>org.jetbrains.plugins.scala.codeInsight.intention.matcher.ExpandPatternIntention</className>
        </intentionAction>


        <intentionAction>
            <category>Scala/String</category>
            <className>org.jetbrains.plugins.scala.codeInsight.intention.literal.StringToMultilineStringIntention</className>
        </intentionAction>-->

        <intentionAction>
            <category>Scala/Argument Conversion</category>
            <className>org.jetbrains.plugins.scala.codeInsight.intention.argument.ArgumentToBlockExpressionIntention</className>
        </intentionAction>

        <intentionAction>
            <category>Scala/Argument Conversion</category>
            <className>org.jetbrains.plugins.scala.codeInsight.intention.argument.AddNameToArgumentIntention</className>
        </intentionAction>

        <intentionAction>
            <category>Scala/Argument Conversion</category>
            <className>org.jetbrains.plugins.scala.codeInsight.intention.argument.BlockExpressionToArgumentIntention</className>
        </intentionAction>

        <intentionAction>
            <category>Scala/Argument Conversion</category>
            <className>org.jetbrains.plugins.scala.codeInsight.intention.argument.PermuteArgumentsIntention</className>
        </intentionAction>

        <intentionAction>
            <category>Scala</category>
            <className>org.jetbrains.plugins.scala.codeInsight.intention.types.ConvertImplicitBoundsToImplicitParameter</className>
        </intentionAction>
        
        <intentionAction>
            <category>Scala</category>
            <className>org.jetbrains.plugins.scala.util.macroDebug.OpenSynFileIntention</className>
        </intentionAction>

        <intentionAction>
            <category>Scala</category>
            <className>org.jetbrains.plugins.scala.codeInsight.intention.AddBracesIntention</className>
        </intentionAction>

        <intentionAction>
            <category>Scala</category>
            <className>org.jetbrains.plugins.scala.codeInsight.intention.RemoveBracesIntention</className>
        </intentionAction>

        <intentionAction>
            <category>Scala/For Comprehension</category>
            <className>org.jetbrains.plugins.scala.codeInsight.intention.comprehension.ConvertToCurlyBracesIntention</className>
        </intentionAction>

        <intentionAction>
            <category>Scala/For Comprehension</category>
            <className>org.jetbrains.plugins.scala.codeInsight.intention.comprehension.ConvertToParenthesesIntention</className>
        </intentionAction>

        <intentionAction>
            <category>Scala/For Comprehension</category>
            <className>org.jetbrains.plugins.scala.codeInsight.intention.comprehension.DesugarForIntention</className>
        </intentionAction>

        <intentionAction>
            <category>Scala/Import</category>
            <className>org.jetbrains.plugins.scala.codeInsight.intention.imports.ImportAdditionalIdentifiersIntention</className>
        </intentionAction>

        <intentionAction>
            <category>Scala/Expressions</category>
            <className>org.jetbrains.plugins.scala.codeInsight.intention.expression.ConvertFromInfixExpressionIntention</className>
        </intentionAction>

        <intentionAction>
            <category>Scala/Expressions</category>
            <className>org.jetbrains.plugins.scala.codeInsight.intention.expression.ConvertToInfixExpressionIntention</className>
        </intentionAction>

        <intentionAction>
            <category>Scala/Expressions</category>
            <className>org.jetbrains.plugins.scala.codeInsight.intention.expression.RemoveApplyIntention</className>
        </intentionAction>

        <intentionAction>
            <category>Scala/Expressions</category>
            <className>org.jetbrains.plugins.scala.codeInsight.intention.expression.IntroduceExplicitParameterIntention</className>
        </intentionAction>

        <intentionAction>
            <category>Scala/Expressions</category>
            <className>org.jetbrains.plugins.scala.codeInsight.intention.expression.IntroduceImplicitParameterIntention</className>
        </intentionAction>

        <intentionAction>
          <category>Scala/Expressions</category>
          <className>org.jetbrains.plugins.scala.codeInsight.intention.expression.RemoveUnnecessaryParenthesesIntention</className>
        </intentionAction>

        <intentionAction>
<<<<<<< HEAD
=======
          <category>Scala/Expressions</category>
          <className>org.jetbrains.plugins.scala.codeInsight.intention.expression.ReplaceTypeCheckWithMatchIntention</className>
        </intentionAction>

        <intentionAction>
>>>>>>> 1f6e7def
            <category>Scala/Boolean</category>
            <className>org.jetbrains.plugins.scala.codeInsight.intention.booleans.FlipComparisonInInfixExprIntention</className>
        </intentionAction>

        <intentionAction>
            <category>Scala/Boolean</category>
            <className>org.jetbrains.plugins.scala.codeInsight.intention.booleans.FlipComparisonInMethodCallExprIntention</className>
        </intentionAction>

        <intentionAction>
            <category>Scala/Boolean</category>
            <className>org.jetbrains.plugins.scala.codeInsight.intention.booleans.ReplaceEqualsOrEqualityInInfixExprIntention</className>
        </intentionAction>

        <intentionAction>
            <category>Scala/Boolean</category>
            <className>org.jetbrains.plugins.scala.codeInsight.intention.booleans.ReplaceEqualsOrEqualityInMethodCallExprIntention</className>
        </intentionAction>

        <intentionAction>
            <category>Scala/Boolean</category>
            <className>org.jetbrains.plugins.scala.codeInsight.intention.booleans.DeMorganLawIntention</className>
        </intentionAction>

        <intentionAction>
            <category>Scala/Boolean</category>
            <className>org.jetbrains.plugins.scala.codeInsight.intention.booleans.NegateComparisonIntention</className>
        </intentionAction>

        <intentionAction>
          <category>Scala/Boolean</category>
          <className>org.jetbrains.plugins.scala.codeInsight.intention.booleans.SimplifyBooleanExprWithLiteralIntention</className>
        </intentionAction>

        <intentionAction>
            <category>Scala/Control flow</category>
            <className>org.jetbrains.plugins.scala.codeInsight.intention.controlflow.MergeIfToAndIntention</className>
        </intentionAction>

        <intentionAction>
            <category>Scala/Control flow</category>
            <className>org.jetbrains.plugins.scala.codeInsight.intention.controlflow.MergeElseIfIntention</className>
        </intentionAction>

        <intentionAction>
            <category>Scala/Control flow</category>
            <className>org.jetbrains.plugins.scala.codeInsight.intention.controlflow.SplitElseIfIntention</className>
        </intentionAction>

        <intentionAction>
            <category>Scala/Control flow</category>
            <className>org.jetbrains.plugins.scala.codeInsight.intention.controlflow.SplitIfIntention</className>
        </intentionAction>

        <intentionAction>
            <category>Scala/Control flow</category>
            <className>org.jetbrains.plugins.scala.codeInsight.intention.controlflow.InvertIfConditionIntention</className>
        </intentionAction>

        <intentionAction>
            <category>Scala/Control flow</category>
            <className>org.jetbrains.plugins.scala.codeInsight.intention.controlflow.RemoveRedundantElseIntention</className>
        </intentionAction>

        <intentionAction>
            <category>Scala/Control flow</category>
            <className>org.jetbrains.plugins.scala.codeInsight.intention.controlflow.MergeIfToOrIntention</className>
        </intentionAction>

        <intentionAction>
            <category>Scala/Control flow</category>
            <className>org.jetbrains.plugins.scala.codeInsight.intention.controlflow.ReplaceWhileWithDoWhileIntention</className>
        </intentionAction>

        <intentionAction>
            <category>Scala/Control flow</category>
            <className>org.jetbrains.plugins.scala.codeInsight.intention.controlflow.ReplaceDoWhileWithWhileIntention</className>
        </intentionAction>

        <intentionAction>
            <category>Scala/Boolean</category>
            <className>org.jetbrains.plugins.scala.codeInsight.intention.booleans.ExpandBooleanIntention</className>
        </intentionAction>

        <intentionAction>
            <category>Scala/Expressions</category>
            <className>org.jetbrains.plugins.scala.codeInsight.intention.expression.InlineImplicitConversionIntention</className>
        </intentionAction>

        <intentionAction>
            <category>Scala/Format</category>
            <className>org.jetbrains.plugins.scala.codeInsight.intention.format.ConvertFormattedStringToStringConcatenation</className>
        </intentionAction>

        <intentionAction>
            <category>Scala/Format</category>
            <className>org.jetbrains.plugins.scala.codeInsight.intention.format.ConvertFormattedStringToInterpolatedString</className>
        </intentionAction>

        <intentionAction>
            <category>Scala/Format</category>
            <className>org.jetbrains.plugins.scala.codeInsight.intention.format.ConvertInterpolatedStringToStringConcatenation</className>
        </intentionAction>

        <intentionAction>
            <category>Scala/Format</category>
            <className>org.jetbrains.plugins.scala.codeInsight.intention.format.ConvertInterpolatedStringToFormattedString</className>
        </intentionAction>

        <intentionAction>
            <category>Scala/Format</category>
            <className>org.jetbrains.plugins.scala.codeInsight.intention.format.ConvertStringConcatenationToFormattedString</className>
        </intentionAction>

        <intentionAction>
            <category>Scala/Format</category>
            <className>org.jetbrains.plugins.scala.codeInsight.intention.format.ConvertStringConcatenationToInterpolatedString</className>
        </intentionAction>

        <lang.elementManipulator forClass="org.jetbrains.plugins.scala.lang.psi.api.base.ScLiteral"
                                 implementationClass="org.jetbrains.plugins.scala.injection.ScalaStringLiteralManipulator"/>

        <inspectionToolProvider implementation="org.jetbrains.plugins.scala.codeInspection.internal.ScalaInternalInspectionsProvider"/>

        <!-- inspections -->
        <localInspection implementationClass="org.jetbrains.plugins.scala.codeInspection.infiniteCycle.LoopVariableNotUpdatedInspection"
                         displayName="Loop variable not updated inside loop" groupName="Scala: General" shortName="LoopVariableNotUpdated" id="LoopVariableNotUpdatedInspection" level="WARNING"
                         enabledByDefault="true" language="Scala"/>
        <localInspection implementationClass="org.jetbrains.plugins.scala.codeInspection.fileNameInspection.ScalaFileNameInspection"
                         displayName="File Name Inspection" groupName="Scala: General" shortName="ScalaFileName" id="ScalaFileName" level="WARNING"
                         enabledByDefault="true" language="Scala"/>
        <localInspection implementationClass="org.jetbrains.plugins.scala.codeInspection.packageNameInspection.ScalaPackageNameInspection"
                         displayName="Package Name Inspection" groupName="Scala: General" id="ScalaPackageName"
                         shortName="ScalaPackageName" level="WARNING" enabledByDefault="true" language="Scala"/>
        <localInspection implementationClass="org.jetbrains.plugins.scala.codeInspection.deprecation.ScalaDeprecationInspection"
                         displayName="Scala Deprecation" groupName="Scala: General" shortName="ScalaDeprecation"
                         id="ScalaDeprecation" level="WARNING" enabledByDefault="true" language="Scala"/>
        <localInspection implementationClass="org.jetbrains.plugins.scala.codeInspection.caseClassParamInspection.CaseClassParamInspection"
                         displayName="Case Class Parameter" groupName="Scala: General" shortName="CaseClassParam"
                         id="CaseClassParam" level="WARNING" enabledByDefault="true" language="Scala"/>
        <localInspection implementationClass="org.jetbrains.plugins.scala.codeInspection.inference.SuspiciousInferredTypeInspection"
                         displayName="Suspicious Inferred Type" groupName="Scala: General" shortName="SuspiciousInferredType"
                         id="SuspiciousInferredType" level="WARNING" enabledByDefault="false" language="Scala"/>
        <localInspection implementationClass="org.jetbrains.plugins.scala.codeInspection.varCouldBeValInspection.VarCouldBeValInspection"
                         displayName="'var' could be a 'val'" groupName="Scala: General" shortName="VarCouldBeVal"
                         level="WARNING" enabledByDefault="true" language="Scala"/>
        <localInspection implementationClass="org.jetbrains.plugins.scala.codeInspection.unusedInspections.ScalaUnusedSymbolInspection"
                         displayName="Unused Symbol" groupName="Scala: General" shortName="ScalaUnusedSymbol"
                         level="WARNING" enabledByDefault="true" language="Scala"/>
        <localInspection implementationClass="org.jetbrains.plugins.scala.codeInspection.sugar.FunctionTupleSyntacticSugarInspection"
                         displayName="Syntactic Sugar" groupName="Scala: General" shortName="FunctionTupleSyntacticSugar"
                         id="FunctionTupleSyntacticSugar" level="WARNING" enabledByDefault="true" language="Scala"/>
        <localInspection implementationClass="org.jetbrains.plugins.scala.codeInspection.defaultFileTemplateInspection.ScalaDefaultFileTemplateUsageInspection"
                         displayName="Default file template inspection" groupName="Scala: General" shortName="ScalaDefaultFileTemplateUsage"
                         id="ScalaDefaultFileTemplateUsage" level="WARNING" enabledByDefault="true" language="Scala"/>
        <localInspection implementationClass="org.jetbrains.plugins.scala.codeInspection.typeLambdaSimplify.AppliedTypeLambdaCanBeSimplifiedInspection"
                         displayName="Applied Type Lambda can be simplified" groupName="Scala: General"
                         shortName="AppliedTypeLambdaCanBeSimplified" id="AppliedTypeLambdaCanBeSimplified"
                         level="WARNING" enabledByDefault="true" language="Scala"/>
        <localInspection implementationClass="org.jetbrains.plugins.scala.codeInspection.methodSignature.AccessorLikeMethodIsEmptyParenInspection"
                         displayName="Method with accessor-like name is empty-paren" groupName="Scala: Method signature"
                         shortName="AccessorLikeMethodIsEmptyParen" level="WARNING"
                         enabledByDefault="true" language="Scala"/>
        <localInspection implementationClass="org.jetbrains.plugins.scala.codeInspection.methodSignature.AccessorLikeMethodIsUnitInspection"
                         displayName="Method with accessor-like name has Unit result type" groupName="Scala: Method signature"
                         shortName="AccessorLikeMethodIsUnit" id="AccessorLikeMethodIsUnit"
                         level="WARNING" enabledByDefault="true" language="Scala"/>
        <localInspection implementationClass="org.jetbrains.plugins.scala.codeInspection.methodSignature.EmptyParenMethodOverridenAsParameterlessInspection"
                         displayName="Empty-paren Scala method overriden as parameterless" groupName="Scala: Method signature"
                         shortName="EmptyParenMethodOverridenAsParameterless" level="WARNING"
                         enabledByDefault="true" language="Scala"/>
        <localInspection implementationClass="org.jetbrains.plugins.scala.codeInspection.methodSignature.JavaAccessorMethodOverridenAsEmptyParenInspection"
                         displayName="Java accessor method overriden as empty-paren" groupName="Scala: Method signature"
                         shortName="JavaAccessorMethodOverridenAsEmptyParen" level="WARNING"
                         enabledByDefault="true" language="Scala"/>
        <localInspection implementationClass="org.jetbrains.plugins.scala.codeInspection.methodSignature.JavaMutatorMethodOverridenAsParameterlessInspection"
                         displayName="Java mutator method overriden as parameterless" groupName="Scala: Method signature"
                         shortName="JavaMutatorMethodOverridenAsParameterless" level="WARNING"
                         enabledByDefault="true" language="Scala"/>
        <localInspection implementationClass="org.jetbrains.plugins.scala.codeInspection.methodSignature.MutatorLikeMethodIsParameterlessInspection"
                         displayName="Mutator like method is paramaterless" groupName="Scala: Method signature"
                         shortName="MutatorLikeMethodIsParameterless" level="WARNING"
                         enabledByDefault="true" language="Scala"/>
        <localInspection implementationClass="org.jetbrains.plugins.scala.codeInspection.methodSignature.ParameterlessMemberOverridenAsEmptyParenInspection"
                         displayName="Parameterless Scala member overriden as empty-paren" groupName="Scala: Method signature"
                         shortName="ParameterlessMemberOverridenAsEmptyParen" level="WARNING"
                         enabledByDefault="true" language="Scala"/>
        <localInspection implementationClass="org.jetbrains.plugins.scala.codeInspection.methodSignature.EmptyParenMethodAccessedAsParameterlessInspection"
                         displayName="Empty-paren method accessed as parameterless" groupName="Scala: Method signature"
                         shortName="EmptyParenMethodAccessedAsParameterless" level="WARNING"
                         enabledByDefault="true" language="Scala"/>
        <localInspection implementationClass="org.jetbrains.plugins.scala.codeInspection.methodSignature.UnitMethodDeclaredWithTypeAnnotationInspection"
                         displayName="Redundant Unit result type annotation" groupName="Scala: Method signature"
                         shortName="UnitMethodDeclaredWithTypeAnnotation" level="WARNING"
                         enabledByDefault="true" language="Scala"/>
        <localInspection implementationClass="org.jetbrains.plugins.scala.codeInspection.methodSignature.UnitMethodDefinedLikeFunctionInspection"
                         displayName="Method with Unit result type defined like function" groupName="Scala: Method signature"
                         shortName="UnitMethodDefinedLikeFunction" level="WARNING"
                         enabledByDefault="true" language="Scala"/>
        <localInspection implementationClass="org.jetbrains.plugins.scala.codeInspection.methodSignature.UnitMethodDefinedWithEqualsSignInspection"
                         displayName="Method with Unit result type defined with equals sign" groupName="Scala: Method signature"
                         shortName="UnitMethodDefinedWithEqualsSign" level="WARNING"
                         enabledByDefault="true" language="Scala"/>
        <localInspection implementationClass="org.jetbrains.plugins.scala.codeInspection.methodSignature.UnitMethodIsParameterlessInspection"
                         displayName="Method with Unit result type is parameterless" groupName="Scala: Method signature"
                         shortName="UnitMethodIsParameterless" level="WARNING"
                         enabledByDefault="true" language="Scala"/>
        <localInspection implementationClass="org.jetbrains.plugins.scala.codeInspection.methodSignature.JavaAccessorMethodCalledAsEmptyParenInspection"
                         displayName="Java accessor method called as empty-paren" groupName="Scala: Method signature"
                         shortName="JavaAccessorMethodCalledAsEmptyParen" level="WARNING"
                         enabledByDefault="true" language="Scala"/>
        <localInspection implementationClass="org.jetbrains.plugins.scala.codeInspection.methodSignature.JavaMutatorMethodAccessedAsParameterlessInspection"
                         displayName="Java mutator method accessed as parameterless" groupName="Scala: Method signature"
                         shortName="JavaMutatorMethodAccessedAsParameterless" level="WARNING"
                         enabledByDefault="true" language="Scala"/>
        <localInspection implementationClass="org.jetbrains.plugins.scala.codeInspection.methodSignature.ApparentRefinementOfResultTypeInspection"
                         displayName="Apparent refinement of result type; are you missing an '=' sign?" groupName="Scala: Method signature"
                         shortName="ApparentRefinementOfResultType" level="WARNING"
                         enabledByDefault="true" language="Scala"/>
        <localInspection implementationClass="org.jetbrains.plugins.scala.codeInspection.postfix.PostfixMethodCallInspection"
                         displayName="Use of postfix method call" groupName="Scala: General"
                         shortName="PostfixMethodCall" level="WARNING"
                         enabledByDefault="true" language="Scala"/>
        <localInspection implementationClass="org.jetbrains.plugins.scala.codeInspection.prefixMutableCollections.ReferenceMustBePrefixedInspection"
                         displayName="Reference must be prefixed" groupName="Scala: General"
                         shortName="ReferenceMustBePrefixed" level="WARNING"
                         enabledByDefault="true" language="Scala"/>
        <localInspection implementationClass="org.jetbrains.plugins.scala.codeInspection.literal.FloatLiteralEndingWithDecimalPointInspection"
                         displayName="Floating point literal ending with '.'" groupName="Scala: General"
                         shortName="FloatLiteralEndingWithDecimalPoint" level="WARNING"
                         enabledByDefault="true" language="Scala"/>
        <localInspection implementationClass="org.jetbrains.plugins.scala.codeInspection.packageNameInspection.ChainedPackageInspection"
                         displayName="Chained Package Clause Inspection" groupName="Scala: General"
                         shortName="ChainedPackage" level="WARNING"
                         enabledByDefault="true" language="Scala"/>
        <localInspection implementationClass="org.jetbrains.plugins.scala.codeInspection.redundantReturnInspection.RemoveRedundantReturnInspection"
                         displayName="Redundant Return" groupName="Scala: General"
                         shortName="RemoveRedundantReturn" level="WARNING"
                         enabledByDefault="true" language="Scala"/>
        <localInspection implementationClass="org.jetbrains.plugins.scala.codeInspection.relativeImports.RelativeImportInspection"
                         displayName="Relative Import" groupName="Scala: General"
                         shortName="RelativeImport" level="WARNING"
                         enabledByDefault="false" language="Scala"/>
        <localInspection implementationClass="org.jetbrains.plugins.scala.codeInspection.shadow.VariablePatternShadowInspection"
                         displayName="Suspicious shadowing by a Variable Pattern" groupName="Scala: General"
                         shortName="VariablePatternShadow" level="WARNING"
                         enabledByDefault="true" language="Scala"/>
        <localInspection implementationClass="org.jetbrains.plugins.scala.codeInspection.shadow.TypeParameterShadowInspection"
                         displayName="Suspicious shadowing by a Type Parameter" groupName="Scala: General"
                         shortName="TypeParameterShadow" level="WARNING"
                         enabledByDefault="true" language="Scala"/>
        <localInspection implementationClass="org.jetbrains.plugins.scala.codeInspection.valInTraitInspection.AbstractValueInTraitInspection"
                         displayName="Abstract Value in Trait" groupName="Scala: General"
                         shortName="AbstractValueInTrait" level="WARNING"
                         enabledByDefault="false" language="Scala"/>
        <localInspection implementationClass="org.jetbrains.plugins.scala.codeInspection.sbt.SbtFileStructureInspection"
                         displayName="SBT Light Configuration File Structure" groupName="Scala: General"
                         shortName="SbtFileStructure" level="WARNING"
                         enabledByDefault="true" language="Scala"/>
        <localInspection implementationClass="org.jetbrains.plugins.scala.codeInspection.semicolon.ScalaUnnecessarySemicolonInspection"
                         displayName="Scala unnecessary semicolon inspection" groupName="Scala: General"
                         shortName="ScalaUnnecessarySemicolon" level="WARNING"
                         enabledByDefault="true" language="Scala"/>
        <localInspection implementationClass="org.jetbrains.plugins.scala.codeInspection.xml.ScalaXmlUnmatchedTagInspection"
                         displayName="Unmatched Tag" groupName="Scala: General" shortName="ScalaXmlUnmatchedTag" level="ERROR"
                         enabledByDefault="true" language="Scala"/>
        <localInspection implementationClass="org.jetbrains.plugins.scala.codeInspection.imports.SingleImportInspection"
                         displayName="Unnecessary braces in import inspection"
                         groupName="Scala: General" shortName="SingleImport"
                         level="WARNING" enabledByDefault="true" language="Scala"/>
        <localInspection implementationClass="org.jetbrains.plugins.scala.codeInspection.parameters.NameBooleanParametersInspection"
                         displayName="Name boolean parameters"
                         groupName="Scala: General" shortName="NameBooleanParameters"
                         level="WARNING" enabledByDefault="true" language="Scala"/>
        <localInspection implementationClass="org.jetbrains.plugins.scala.codeInspection.cast.ScalaRedundantCastInspection"
                         displayName="Redundant cast inspection" groupName="Scala: General"
                         shortName="ScalaRedundantCast" level="WARNING"
                         enabledByDefault="true" language="Scala"/>
        <localInspection implementationClass="org.jetbrains.plugins.scala.codeInspection.cast.ScalaRedundantConversionInspection"
                         displayName="Redundant conversion inspection" groupName="Scala: General"
                         shortName="ScalaRedundantConversion" level="WARNING"
                         enabledByDefault="true" language="Scala"/>
        <localInspection implementationClass="org.jetbrains.plugins.scala.codeInspection.recursion.NoTailRecursionAnnotationInspection"
                         displayName="No tail recursion annotation" groupName="Scala: General"
                         shortName="NoTailRecursionAnnotation" level="WARNING"
                         enabledByDefault="false" language="Scala"/>
        <localInspection implementationClass="org.jetbrains.plugins.scala.codeInspection.catchAll.DangerousCatchAllInspection"
                         displayName="Missing type annotation"
                         groupName="Scala: General" shortName="DangerousCatchAll"
                         level="WARNING" enabledByDefault="true" language="Scala"/>
        <localInspection implementationClass="org.jetbrains.plugins.scala.codeInspection.format.ScalaMalformedFormatStringInspection"
                         displayName="Malformed format string" groupName="Scala: General"
                         shortName="ScalaMalformedFormatString" level="WARNING"
                         enabledByDefault="true" language="Scala"/>
        <localInspection implementationClass="org.jetbrains.plugins.scala.codeInspection.format.LegacyStringFormattingInspection"
                         displayName="Legacy string formatting" groupName="Scala: General"
                         shortName="LegacyStringFormatting" level="WARNING"
                         enabledByDefault="false" language="Scala"/>
      <localInspection implementationClass="org.jetbrains.plugins.scala.codeInspection.notImplementedCode.NotImplementedCodeInspection"
                         displayName="Not implemented code" groupName="Scala: General"
                         shortName="NotImplementedCode" level="WARNING"
                         enabledByDefault="true" language="Scala"/>
      <localInspection implementationClass="org.jetbrains.plugins.scala.codeInspection.redundantBlock.RedundantBlockInspection"
                         displayName="Redundant block" groupName="Scala: General"
                         shortName="RedundantBlock" level="WARNING"
                         enabledByDefault="true" language="Scala"/>
      <localInspection implementationClass="org.jetbrains.plugins.scala.codeInspection.forwardReferenceInspection.ForwardReferenceInspection"
                         displayName="Suspicious forward reference" groupName="Scala: General"
                         shortName="ForwardReference" level="WARNING"
                         enabledByDefault="true" language="Scala"/>
      <localInspection implementationClass="org.jetbrains.plugins.scala.codeInspection.arraySize.ArraySizeCallInspection"
                         displayName="Call to Array.size" groupName="Scala: General"
                         shortName="ArraySizeCall" level="WARNING"
                         enabledByDefault="false" language="Scala"/>
      <localInspection implementationClass="org.jetbrains.plugins.scala.codeInspection.typeAnnotation.TypeAnnotationInspection"
                         displayName="Type annotation required" groupName="Scala: General"
                         shortName="TypeAnnotation" level="WARNING"
                         enabledByDefault="true" language="Scala"/>
      <localInspection implementationClass="org.jetbrains.plugins.scala.codeInspection.booleans.DoubleNegationInspection"
                       displayName="Double negation" groupName="Scala: General"
                       shortName="DoubleNegation" level="WARNING"
                       enabledByDefault="true" language="Scala"/>
      <localInspection implementationClass="org.jetbrains.plugins.scala.codeInspection.booleans.SimplifyBooleanInspection"
                       displayName="Simplify boolean expression" groupName="Scala: General"
                       shortName="SimplifyBoolean" level="WARNING"
                       enabledByDefault="true" language="Scala"/>
      <localInspection implementationClass="org.jetbrains.plugins.scala.codeInspection.parentheses.UnnecessaryParenthesesInspection"
                       displayName="Unnecessary parentheses" groupName="Scala: General"
                       shortName="UnnecessaryParentheses" level="WARNING"
                       enabledByDefault="true" language="Scala"/>
<<<<<<< HEAD
=======
      <localInspection implementationClass="org.jetbrains.plugins.scala.codeInspection.typeChecking.TypeCheckCanBeMatchInspection"
                       displayName="Type check can be pattern matching" groupName="Scala: General"
                       shortName="TypeCheckCanBeMatch" level="WARNING"
                       enabledByDefault="true" language="Scala"/>
      <localInspection implementationClass="org.jetbrains.plugins.scala.codeInspection.collections.OperationOnCollectionInspection"
                       displayName="Simplifiable operation on collection" groupName="Scala: General"
                       shortName="OperationOnCollection" level="WARNING"
                       enabledByDefault="true" language="Scala"/>
>>>>>>> 1f6e7def

        <!--<localInspection implementationClass="org.jetbrains.plugins.scala.codeInspection.allErrorsInspection.AnnotatorBasedErrorInspection"
       displayName="All Errors Tool" groupName="Scala: General"
       shortName="ScalaAllErrors" level="WARNING"
       enabledByDefault="false" language="Scala"/>-->

        <!-- scaladoc inspections -->
        <localInspection implementationClass="org.jetbrains.plugins.scala.codeInspection.scaladoc.ScalaDocUnclosedTagWithoutParserInspection"
                         displayName="Tag Unclosed" groupName="Scaladoc" shortName="ScalaDocUnclosedTagWithoutParser" level="WARNING"
                         enabledByDefault="true" language="Scala" />
        <localInspection implementationClass="org.jetbrains.plugins.scala.codeInspection.scaladoc.ScalaDocInlinedTagInspection"
                         displayName="Inlined Tag" groupName="Scala: Scaladoc" shortName="ScalaDocInlinedTag" level="WARNING"
                         enabledByDefault="true" language="Scala"/>
        <localInspection implementationClass="org.jetbrains.plugins.scala.codeInspection.scaladoc.ScalaDocUnbalancedHeaderInspection"
                         displayName="Header tags unbalanced" groupName="Scala: Scaladoc" shortName="ScalaDocUnbalancedHeader" level="WARNING"
                         enabledByDefault="true" language="Scala"/>
        <localInspection implementationClass="org.jetbrains.plugins.scala.codeInspection.scaladoc.ScalaDocUnknownTagInspection"
                         displayName="Unknown tag" groupName="Scala: Scaladoc" shortName="ScalaDocUnknownTag" level="WARNING"
                         enabledByDefault="true" language="Scala"/>
        <localInspection implementationClass="org.jetbrains.plugins.scala.codeInspection.scaladoc.ScalaDocUnknownParameterInspection"
                         displayName="Unknown Parameter" groupName="Scala: Scaladoc" shortName="ScalaDocUnknownParameter" level="WARNING"
                         enabledByDefault="true" language="Scala"/>
        <localInspection implementationClass="org.jetbrains.plugins.scala.codeInspection.scaladoc.ScalaDocMissingParameterDescriptionInspection"
                         displayName="Missing tag parameter description" groupName="Scaladoc" shortName="ScalaDocMissingParameterDescription"
                         level="WARNING" enabledByDefault="true" language="Scala" />
        <!-- end of scaladoc inspections -->
        <!-- end of inspections -->

    </extensions>


    <application-components>
        <component>
            <implementation-class>org.jetbrains.plugins.scala.error.ErrorReportConfigurable</implementation-class>
            <interface-class>org.jetbrains.plugins.scala.error.ErrorReportConfigurable</interface-class>
        </component>
        <component>
            <interface-class>org.jetbrains.plugins.scala.util.ScalaToolsFactory</interface-class>
            <implementation-class>org.jetbrains.plugins.scala.util.ScalaToolsFactoryImpl</implementation-class>
        </component>
        <component>
            <implementation-class>org.jetbrains.plugins.scala.ScalaLoader</implementation-class>
        </component>
        <component>
            <implementation-class>org.jetbrains.plugins.scala.config.ScalaPluginVersionVerifierApplicationComponent</implementation-class>
        </component>
        <component>
            <implementation-class>org.jetbrains.plugins.scala.components.TypeAwareHighlightingApplicationState</implementation-class>
        </component>
        <component>
          <implementation-class>org.jetbrains.plugins.scala.compiler.CompileServerLauncher</implementation-class>
        </component>
    </application-components>

    <project-components>
        <component>
            <implementation-class>org.jetbrains.plugins.scala.lang.psi.impl.toplevel.synthetic.SyntheticClasses</implementation-class>
        </component>
        <component>
            <implementation-class>org.jetbrains.plugins.scala.lang.psi.impl.ScalaPsiManager</implementation-class>
        </component>
        <component>
            <implementation-class>org.jetbrains.plugins.scala.codeInspection.unusedInspections.ScalaUnusedImportsPassFactory</implementation-class>
        </component>
        <component>
            <implementation-class>org.jetbrains.plugins.scala.codeInspection.unusedInspections.ScalaUnusedSymbolPassFactory</implementation-class>
        </component>
        <component>
            <implementation-class>org.jetbrains.plugins.scala.caches.ScalaShortNamesCacheManager</implementation-class>
        </component>
        <component>
          <implementation-class>org.jetbrains.plugins.scala.compiler.CompilerConfigurationMonitor</implementation-class>
        </component>
        <component>
            <implementation-class>org.jetbrains.plugins.scala.compiler.CompilerProjectComponent</implementation-class>
        </component>
        <component>
            <implementation-class>org.jetbrains.plugins.scala.components.HighlightingAdvisor</implementation-class>
        </component>
        <component>
            <implementation-class>org.jetbrains.plugins.scala.compiler.FscServerLauncher</implementation-class>
        </component>
        <component>
            <implementation-class>org.jetbrains.plugins.scala.compiler.FscServerManager</implementation-class>
        </component>
        <component>
          <implementation-class>org.jetbrains.plugins.scala.compiler.CompileServerManager</implementation-class>
        </component>
      <component>
          <implementation-class>org.jetbrains.plugins.scala.compiler.ServerMediator</implementation-class>
        </component>
        <component>
            <implementation-class>org.jetbrains.plugins.scala.components.WorksheetProjectComponent</implementation-class>
        </component>
    </project-components>

    <actions>
        <action id="Scala.NewClass" class="org.jetbrains.plugins.scala.actions.NewScalaTypeDefinitionAction"
                text="Scala Class" description="Create new Scala class">
            <add-to-group group-id="NewGroup" anchor="after" relative-to-action="NewGroup1"/>
        </action>
        <action id="Scala.NewPackageObject" class="org.jetbrains.plugins.scala.actions.NewPackageObjectAction"
                text="Package Object" description="Create new Scala package object">
            <add-to-group group-id="NewGroup" anchor="after" relative-to-action="Scala.NewClass"/>
        </action>
        <action id="Scala.NewScript" class="org.jetbrains.plugins.scala.actions.NewScalaScriptAction">
            <add-to-group group-id="NewGroup" anchor="before" relative-to-action="NewFromTemplate"/>
        </action>
        <action id="Scala.NewScalaWorksheet" class="org.jetbrains.plugins.scala.worksheet.actions.NewScalaWorksheetAction"
                text="Scala Worksheet" description="Create new Scala Worksheet">
            <add-to-group group-id="NewGroup" anchor="before" relative-to-action="Scala.NewScript"/>
        </action>
        <action id="Scala.RunConsole" class="org.jetbrains.plugins.scala.console.RunConsoleAction"
                text="Run Scala Console" description="Run Scala console">
            <add-to-group group-id="RunContextPopupGroup" anchor="last"/>
            <keyboard-shortcut first-keystroke="control shift D" keymap="$default"/>
        </action>
        <action id="Scala.SendSelectionToConsole" class="org.jetbrains.plugins.scala.console.SendSelectionToConsoleAction"
                text="Send Selection To Scala Console" description="Send selection to Scala console">
            <add-to-group group-id="RunContextPopupGroup" anchor="last"/>
            <keyboard-shortcut first-keystroke="control shift X" keymap="$default"/>
            <keyboard-shortcut keymap="Mac OS X" first-keystroke="ctrl shift X"/>
            <keyboard-shortcut keymap="Mac OS X" first-keystroke="meta shift X" remove="true"/>
            <keyboard-shortcut keymap="Mac OS X 10.5+" first-keystroke="ctrl shift X"/>
            <keyboard-shortcut keymap="Mac OS X 10.5+" first-keystroke="meta shift X" remove="true"/>
        </action>
        <action id="Scala.EnableErrors" class="org.jetbrains.plugins.scala.actions.ToggleTypeAwareHighlightingAction">
            <keyboard-shortcut first-keystroke="alt control shift E" keymap="$default"/>
        </action>
        <action id="ScalaConsole.Execute" class="org.jetbrains.plugins.scala.console.ScalaConsoleExecuteAction">
            <keyboard-shortcut first-keystroke="control ENTER" keymap="$default"/>
        </action>
        <action id="Scala.GoToImplicit" class="org.jetbrains.plugins.scala.actions.GoToImplicitConversionAction"
                text="&amp;Implicit Conversion" description="Go To Implicit Conversion">
            <keyboard-shortcut keymap="$default" first-keystroke="control shift Q"/>
            <keyboard-shortcut keymap="Mac OS X" first-keystroke="ctrl Q"/>
            <keyboard-shortcut keymap="Mac OS X" first-keystroke="meta shift Q" remove="true"/>
            <keyboard-shortcut keymap="Mac OS X 10.5+" first-keystroke="ctrl Q"/>
            <keyboard-shortcut keymap="Mac OS X 10.5+" first-keystroke="meta shift Q" remove="true"/>
            <add-to-group group-id="GoToCodeGroup" anchor="last"/>
        </action>
        <action id="Scala.MakeExplicit" class="org.jetbrains.plugins.scala.actions.MakeExplicitAction"
                text="&amp;Implicit Conversion" description="Make Explicit">
            <keyboard-shortcut keymap="$default" first-keystroke="alt ENTER"/>
            <add-to-group group-id="GoToCodeGroup" anchor="last"/>
        </action>
        <action id="Scala.RenameJavaToScala" class="org.jetbrains.plugins.scala.conversion.RenameJavaToScalaAction"
                text="Convert Java File To Scala" description="Rename Java File To Scala">
            <add-to-group group-id="RefactoringMenu" anchor="last"/>
            <add-to-group group-id="EditorTabPopupMenu" anchor="last"/>
            <keyboard-shortcut first-keystroke="control shift G" keymap="$default"/>
        </action>
        <action id="Scala.TypeInfo" class="org.jetbrains.plugins.scala.actions.ShowTypeInfoAction">
            <keyboard-shortcut first-keystroke="alt EQUALS" keymap="$default"/>
            <keyboard-shortcut first-keystroke="control shift P" keymap="Mac OS X"/>
            <keyboard-shortcut first-keystroke="alt EQUALS" keymap="Mac OS X" remove="true"/>
            <keyboard-shortcut first-keystroke="control shift P" keymap="Mac OS X 10.5+"/>
            <keyboard-shortcut first-keystroke="alt EQUALS" keymap="Mac OS X 10.5+" remove="true"/>
            <add-to-group group-id="CodeEditorViewGroup" anchor="last"/>
        </action>
        <action id="Scala.GenerateScaladoc" class="org.jetbrains.plugins.scala.lang.scaladoc.generate.ScaladocAction"
                text="Generate Scaladoc" description="Generate Scaladoc">
            <add-to-group group-id="ToolsMenu" anchor="last"/>
        </action>
        <action id="Scala.CreateScalaDocStub" class="org.jetbrains.plugins.scala.editor.documentationProvider.CreateScalaDocStubAction">
            <keyboard-shortcut first-keystroke="ctrl alt Q" keymap="$default"/>
            <keyboard-shortcut first-keystroke="meta alt Q" keymap="Mac OS X"/>
        </action>
        <action id="Scala.ShowImplicitParameters" class="org.jetbrains.plugins.scala.actions.ShowImplicitParametersAction"
                text="Implicit &amp;Parameters" description="Show Implicit Parameters">
            <keyboard-shortcut first-keystroke="control shift P" keymap="$default"/>
            <add-to-group group-id="CodeEditorViewGroup" anchor="last"/>
        </action>
        <action id="Scala.RunWorksheet" class="org.jetbrains.plugins.scala.worksheet.actions.RunWorksheetAction"
                text="Run Scala Worksheet" description="Run Scala Worksheet">
            <keyboard-shortcut first-keystroke="control alt W" keymap="$default"/>
            <add-to-group group-id="RunContextPopupGroup" anchor="last"/>
        </action>
        <action id="Scala.CleanWorksheet" class="org.jetbrains.plugins.scala.worksheet.actions.CleanWorksheetAction"
                text="Clean Scala Worksheet" description="Clean Scala Worksheet">
        </action>
        <action id="Scala.CopyWorksheet" class="org.jetbrains.plugins.scala.worksheet.actions.CopyWorksheetAction"
                text="Copy Scala Worksheet" description="Copy Scala Worksheet">
        </action>
    </actions>

</idea-plugin><|MERGE_RESOLUTION|>--- conflicted
+++ resolved
@@ -419,14 +419,11 @@
         </intentionAction>
 
         <intentionAction>
-<<<<<<< HEAD
-=======
           <category>Scala/Expressions</category>
           <className>org.jetbrains.plugins.scala.codeInsight.intention.expression.ReplaceTypeCheckWithMatchIntention</className>
         </intentionAction>
 
         <intentionAction>
->>>>>>> 1f6e7def
             <category>Scala/Boolean</category>
             <className>org.jetbrains.plugins.scala.codeInsight.intention.booleans.FlipComparisonInInfixExprIntention</className>
         </intentionAction>
@@ -757,8 +754,6 @@
                        displayName="Unnecessary parentheses" groupName="Scala: General"
                        shortName="UnnecessaryParentheses" level="WARNING"
                        enabledByDefault="true" language="Scala"/>
-<<<<<<< HEAD
-=======
       <localInspection implementationClass="org.jetbrains.plugins.scala.codeInspection.typeChecking.TypeCheckCanBeMatchInspection"
                        displayName="Type check can be pattern matching" groupName="Scala: General"
                        shortName="TypeCheckCanBeMatch" level="WARNING"
@@ -767,7 +762,6 @@
                        displayName="Simplifiable operation on collection" groupName="Scala: General"
                        shortName="OperationOnCollection" level="WARNING"
                        enabledByDefault="true" language="Scala"/>
->>>>>>> 1f6e7def
 
         <!--<localInspection implementationClass="org.jetbrains.plugins.scala.codeInspection.allErrorsInspection.AnnotatorBasedErrorInspection"
        displayName="All Errors Tool" groupName="Scala: General"
