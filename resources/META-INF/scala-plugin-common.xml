--- conflicted
+++ resolved
@@ -962,19 +962,11 @@
                          displayName="Concealed &quot;apply&quot; call" groupPath="Scala" groupName="Syntactic Clarification"
                          shortName="ConcealedApplyCall" level="WARNING"
                          enabledByDefault="false" language="Scala"/>
-<<<<<<< HEAD
-      <localInspection
-              implementationClass="org.jetbrains.plugins.scala.codeInspection.syntacticClarification.VariableNullInitializerInspection"
-              displayName="Null initializer can be replaced by _" groupPath="Scala" groupName="Syntactic Clarification"
-              shortName="ConvertNullInitializerToUnderscore" level="WARNING"
-              enabledByDefault="true" language="Scala"/>
-=======
         <localInspection
                 implementationClass="org.jetbrains.plugins.scala.codeInspection.syntacticClarification.VariableNullInitializerInspection"
                 displayName="Null initializer can be replaced by _" groupPath="Scala" groupName="Syntactic Clarification"
                 shortName="ConvertNullInitializerToUnderscore" level="WARNING"
                 enabledByDefault="true" language="Scala"/>
->>>>>>> b4fb9984
 
         <!--Method signature inspections-->
         <localInspection implementationClass="org.jetbrains.plugins.scala.codeInspection.methodSignature.AccessorLikeMethodIsEmptyParenInspection"
