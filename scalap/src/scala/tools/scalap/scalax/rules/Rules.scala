// -----------------------------------------------------------------------------
//
//  Scalax - The Scala Community Library
//  Copyright (c) 2005-8 The Scalax Project. All rights reserved.
//
//  The primary distribution site is http://scalax.scalaforge.org/
//
//  This software is released under the terms of the Revised BSD License.
//  There is NO WARRANTY.  See the file LICENSE for the full text.
//
// -----------------------------------------------------------------------------

package scala.tools.scalap
package scalax
package rules

import scala.collection.immutable.Nil
import scala.language.postfixOps
import scala.language.implicitConversions

trait Name {
  def name : String
  override def toString: String = name
}

/** A factory for rules.
  * 
  * @author Andrew Foggin
  *
  * Inspired by the Scala parser combinator.
  */
trait Rules {
  implicit def rule[In, Out, A, X](f : In => Result[Out, A, X]) : Rule[In, Out, A, X] = new DefaultRule(f)

  implicit def inRule[In, Out, A, X](rule : Rule[In, Out, A, X]) : InRule[In, Out, A, X] = new InRule(rule)
  implicit def seqRule[In, A, X](rule : Rule[In, In, A, X]) : SeqRule[In, A, X] = new SeqRule(rule)
  
  def from[In] = new {
    def apply[Out, A, X](f : In => Result[Out, A, X]): Rule[In, Out, A, X] = rule(f)
  }
  
  def state[s] = new StateRules {
    type S = s
    val factory = Rules.this
  }
  
<<<<<<< HEAD
  def success[Out, A](out : Out, a : A): Rule[Any, Out, A, Nothing] = rule { in : Any => Success(out, a) }
  
  def failure: Rule[Any, Nothing, Nothing, Nothing] = rule { in : Any => Failure }
  
  def error[In]: Rule[In, Nothing, Nothing, In] = rule { in : In => Error(in) }
  def error[X](err : X): Rule[Any, Nothing, Nothing, X] = rule { in : Any => Error(err) }
=======
  def success[Out, A](out : Out, a : A): Rule[Any, Out, A, Nothing] = rule { _: Any => Success(out, a) }
  
  def failure: Rule[Any, Nothing, Nothing, Nothing] = rule { _: Any => Failure }
  
  def error[In]: Rule[In, Nothing, Nothing, In] = rule { in : In => Error(in) }
  def error[X](err : X): Rule[Any, Nothing, Nothing, X] = rule { _: Any => Error(err) }
>>>>>>> b4fb9984
      
  def oneOf[In, Out, A, X](rules : Rule[In, Out, A, X] *) : Rule[In, Out, A, X] = new Choice[In, Out, A, X] {
    val factory = Rules.this
    val choices = rules.toList
  }
    
  def ruleWithName[In, Out, A, X](_name : String, f : In => Result[Out, A, X]) : Rule[In, Out, A, X] with Name = 
    new DefaultRule(f) with Name {
      val name = _name
    }

  class DefaultRule[In, Out, A, X](f : In => Result[Out, A, X]) extends Rule[In, Out, A, X] {
    val factory = Rules.this
    def apply(in : In): Result[Out, A, X] = f(in)
  }
  
 /** Converts a rule into a function that throws an Exception on failure. */
  def expect[In, Out, A, Any](rule : Rule[In, Out, A, Any]) : In => A = (in) => rule(in) match {
    case Success(_, a) => a
    case Failure => throw new ScalaSigParserError("Unexpected failure")
    case Error(x) => throw new ScalaSigParserError("Unexpected error: " + x)
  }
}

/** A factory for rules that apply to a particular context.
  *
  * @requires S the context to which rules apply.
  *
  * @author Andrew Foggin
  *
  * Inspired by the Scala parser combinator.
  */
trait StateRules {
  type S
  type Rule2[+A, +X] = rules.Rule[S, S, A, X]

  val factory : Rules
  import factory._

  def apply[A, X](f : S => Result[S, A, X]): Rule[S, S, A, X] = rule(f)

  def unit[A](a : => A): Rule[S, S, A, Nothing] = apply { s => Success(s, a) }
  def read[A](f : S => A): Rule[S, S, A, Nothing] = apply { s => Success(s, f(s)) }

  def get: Rule[S, S, S, Nothing] = apply { s => Success(s, s) }
  def set(s : => S): Rule[S, S, S, Nothing] = apply { oldS => Success(s, oldS) }

  def update(f : S => S): Rule[S, S, S, Nothing] = apply { s => Success(s, f(s)) }

  def nil: Rule[S, S, Nil.type, Nothing] = unit(Nil)
  def none: Rule[S, S, None.type, Nothing] = unit(None)

  /** Create a rule that identities if f(in) is true. */
  def cond(f : S => Boolean): Rule[S, S, S, Nothing] = get filter f

  /** Create a rule that succeeds if all of the given rules succeed.
      @param rules the rules to apply in sequence.
  */
  def allOf[A, X](rules : Seq[Rule2[A, X]]): (S) => Result[S, List[A], X] = {
    def rep(in : S, rules : List[Rule2[A, X]], results : List[A]) : Result[S, List[A], X] = {
      rules match {
        case Nil => Success(in, results.reverse)
        case rule::tl => rule(in) match {
          case Failure => Failure
          case Error(x) => Error(x)
          case Success(out, v) => rep(out, tl, v::results)
        }
      }
    }
    in : S => rep(in, rules.toList, Nil)
  }


  /** Create a rule that succeeds with a list of all the provided rules that succeed.
      @param rules the rules to apply in sequence.
  */
  def anyOf[A, X](rules : Seq[Rule2[A, X]]): Rule[S, S, List[A], X] = allOf(rules.map(_ ?)) ^^ { opts => opts.flatMap(x => x) }

  /** Repeatedly apply a rule from initial value until finished condition is met. */
  def repeatUntil[T, X](rule : Rule2[T => T, X])(finished : T => Boolean)(initial : T): Rule[S, S, T, X] = apply {
    // more compact using HoF but written this way so it's tail-recursive
    def rep(in : S, t : T) : Result[S, T, X] = {
      if (finished(t)) Success(in, t) 
      else rule(in) match {
        case Success(out, f) => rep(out, f(t))
        case Failure => Failure
        case Error(x) => Error(x)
      }
    }
    in => rep(in, initial)
  }
  

}

trait RulesWithState extends Rules with StateRules {
  val factory = this
}<|MERGE_RESOLUTION|>--- conflicted
+++ resolved
@@ -44,21 +44,12 @@
     val factory = Rules.this
   }
   
-<<<<<<< HEAD
-  def success[Out, A](out : Out, a : A): Rule[Any, Out, A, Nothing] = rule { in : Any => Success(out, a) }
-  
-  def failure: Rule[Any, Nothing, Nothing, Nothing] = rule { in : Any => Failure }
-  
-  def error[In]: Rule[In, Nothing, Nothing, In] = rule { in : In => Error(in) }
-  def error[X](err : X): Rule[Any, Nothing, Nothing, X] = rule { in : Any => Error(err) }
-=======
   def success[Out, A](out : Out, a : A): Rule[Any, Out, A, Nothing] = rule { _: Any => Success(out, a) }
   
   def failure: Rule[Any, Nothing, Nothing, Nothing] = rule { _: Any => Failure }
   
   def error[In]: Rule[In, Nothing, Nothing, In] = rule { in : In => Error(in) }
   def error[X](err : X): Rule[Any, Nothing, Nothing, X] = rule { _: Any => Error(err) }
->>>>>>> b4fb9984
       
   def oneOf[In, Out, A, X](rules : Rule[In, Out, A, X] *) : Rule[In, Out, A, X] = new Choice[In, Out, A, X] {
     val factory = Rules.this
