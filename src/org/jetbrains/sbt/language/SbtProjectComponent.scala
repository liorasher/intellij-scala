package org.jetbrains.sbt
package language

import java.util
import javax.swing.event.HyperlinkEvent

import com.intellij.CommonBundle
import com.intellij.codeInsight.daemon.DaemonCodeAnalyzer
import com.intellij.notification.impl.NotificationsConfigurationImpl
import com.intellij.notification.{Notification, NotificationDisplayType, NotificationListener}
import com.intellij.openapi.application.{ApplicationManager, TransactionGuard}
import com.intellij.openapi.components.AbstractProjectComponent
import com.intellij.openapi.externalSystem.service.notification.{ExternalSystemNotificationManager, NotificationCategory, NotificationData, NotificationSource}
import com.intellij.openapi.module.ModuleType
import com.intellij.openapi.options.ex.SingleConfigurableEditor
import com.intellij.openapi.project.Project
import com.intellij.openapi.roots.ui.configuration.ProjectStructureConfigurable
import com.intellij.openapi.ui.Messages
import com.intellij.psi.{PsiManager, PsiTreeChangeAdapter, PsiTreeChangeEvent}
import com.intellij.util.Consumer
import org.jetbrains.idea.maven.indices.{MavenIndex, MavenProjectIndicesManager}
import org.jetbrains.sbt.project.SbtProjectSystem
import org.jetbrains.sbt.project.module.SbtModuleType
import org.jetbrains.sbt.resolvers.indexes.IvyIndex
import org.jetbrains.sbt.resolvers.{SbtMavenRepositoryProvider, SbtResolverUtils}

/**
 * @author Pavel Fatin
 */
class SbtProjectComponent(project: Project) extends AbstractProjectComponent(project) {

  private val SBT_MAVEN_NOTIFICATION_GROUP = "Unindexed maven repositories for SBT detection"

  override def projectOpened(): Unit = {
    manager.addPsiTreeChangeListener(TreeListener)

    // disabled feature as too annoying
    setupMavenIndexes()
  }

  override def projectClosed(): Unit = {
    manager.removePsiTreeChangeListener(TreeListener)
  }

  private def manager = PsiManager.getInstance(project)

  private def analyzer = DaemonCodeAnalyzer.getInstance(project)

  object TreeListener extends PsiTreeChangeAdapter {
    override def childrenChanged(event: PsiTreeChangeEvent) {
      event.getFile match {
        case file: SbtFileImpl => analyzer.restart(file)
        case _ =>
      }
    }
  }

  val unindexedNotifier = new Consumer[util.List[MavenIndex]] {
    override def consume(mavenIndexes: util.List[MavenIndex]): Unit = {
      import scala.collection.JavaConversions._

      if (project.isDisposed) return
      val sbtRepos = (new SbtMavenRepositoryProvider).getRemoteRepositories(project).map(_.getUrl).toSet
      val unindexedRepos = mavenIndexes.filter(idx => idx.getUpdateTimestamp == -1 && sbtRepos.contains(idx.getRepositoryPathOrUrl))
      if (unindexedRepos.isEmpty) return
      val title = s"<b>${unindexedRepos.length} Unindexed maven repositories found</b>"
      val message =
        s"""
          |If you want to use dependency completion, click
          |<b><a href="#open">here</a></b>, select required repositories and press "Update" button. <a href="#disable">Disable...</a>
          """.stripMargin
      val notificationData = createIndexerNotification(title, message)
      ExternalSystemNotificationManager.getInstance(project).showNotification(SbtProjectSystem.Id, notificationData)
    }
  }

  private def setupMavenIndexes(): Unit = {
    if (ApplicationManager.getApplication.isUnitTestMode) return
<<<<<<< HEAD
    try {
//      MavenProjectIndicesManager.getInstance(project).scheduleUpdateIndicesList(unindexedNotifier)
      MavenProjectIndicesManager.getInstance(project).scheduleUpdateIndicesList(null)
    } catch {  // if maven support is disabled, only check local ivy index(es)
      case e:NoClassDefFoundError if e.getMessage.contains("MavenProjectIndicesManager") => notifyDisabledMavenPlugin()
=======

    if (isIdeaPluginEnabled("org.jetbrains.idea.maven")) {
      MavenProjectIndicesManager.getInstance(project).scheduleUpdateIndicesList(null)
    } else {
      notifyDisabledMavenPlugin()
>>>>>>> d49fd8f0
    }
  }

  private def notifyDisabledMavenPlugin(): Unit = {
    val outdatedIvyIndexes = SbtResolverUtils.getProjectResolvers(project).toSet
      .filter(i => i.getIndex(project).isInstanceOf[IvyIndex] && i.getIndex(project).getUpdateTimeStamp(project) == -1)
    if (outdatedIvyIndexes.isEmpty) return
    val title = s"<b>${outdatedIvyIndexes.size} Unindexed Ivy repositories found</b>"
    val message =
      s"""
         |Update repositories <b><a href="#open">here</a></b> to use dependency completion.
         |Enable Maven plugin to use extra indexes.<a href="#disable">Disable...</a>
          """.stripMargin
    val notificationData = createIndexerNotification(title, message)
    ExternalSystemNotificationManager.getInstance(project).showNotification(SbtProjectSystem.Id, notificationData)
  }

  def createIndexerNotification(title: String, message: String): NotificationData = {
    val notificationData = new NotificationData(
      title,
      message,
      NotificationCategory.WARNING,
      NotificationSource.PROJECT_SYNC)
    notificationData.setBalloonNotification(true)
    notificationData.setBalloonGroup(SBT_MAVEN_NOTIFICATION_GROUP)
    notificationData.setListener(
      "#open", new NotificationListener.Adapter {
        protected def hyperlinkActivated(notification: Notification, e: HyperlinkEvent) {
          val ui = ProjectStructureConfigurable.getInstance(project)
          val editor = new SingleConfigurableEditor(project, ui)
          val module = ui.getModulesConfig.getModules.find(ModuleType.get(_).isInstanceOf[SbtModuleType])
          ui.select(module.get.getName, "SBT", false)
          //Project Structure should be shown in a transaction
          TransactionGuard.getInstance().submitTransactionAndWait(new Runnable {
            def run(): Unit = editor.show()
          })
        }
      })
    notificationData.setListener(
      "#disable", new NotificationListener.Adapter() {
        protected def hyperlinkActivated(notification: Notification, e: HyperlinkEvent) {
          val result: Int = Messages.showYesNoDialog(myProject,
            s"""Notification will be disabled for all projects
               |Settings | Appearance & Behavior | Notifications | $SBT_MAVEN_NOTIFICATION_GROUP
               |can be used to configure the notification.""".stripMargin,
            "Unindexed Maven Repositories SBT Detection",
            "Disable Notification",
            CommonBundle.getCancelButtonText,
            Messages.getWarningIcon)
          if (result == Messages.YES) {
            NotificationsConfigurationImpl.getInstanceImpl.changeSettings(SBT_MAVEN_NOTIFICATION_GROUP, NotificationDisplayType.NONE, false, false)
            notification.hideBalloon()
          }
        }
      })
    notificationData
  }
<<<<<<< HEAD

  override def projectOpened(): Unit = {
    // disabled feature as too annoying
       setupMavenIndexes()
  }
=======
>>>>>>> d49fd8f0
}<|MERGE_RESOLUTION|>--- conflicted
+++ resolved
@@ -76,19 +76,11 @@
 
   private def setupMavenIndexes(): Unit = {
     if (ApplicationManager.getApplication.isUnitTestMode) return
-<<<<<<< HEAD
-    try {
-//      MavenProjectIndicesManager.getInstance(project).scheduleUpdateIndicesList(unindexedNotifier)
-      MavenProjectIndicesManager.getInstance(project).scheduleUpdateIndicesList(null)
-    } catch {  // if maven support is disabled, only check local ivy index(es)
-      case e:NoClassDefFoundError if e.getMessage.contains("MavenProjectIndicesManager") => notifyDisabledMavenPlugin()
-=======
 
     if (isIdeaPluginEnabled("org.jetbrains.idea.maven")) {
       MavenProjectIndicesManager.getInstance(project).scheduleUpdateIndicesList(null)
     } else {
       notifyDisabledMavenPlugin()
->>>>>>> d49fd8f0
     }
   }
 
@@ -146,12 +138,4 @@
       })
     notificationData
   }
-<<<<<<< HEAD
-
-  override def projectOpened(): Unit = {
-    // disabled feature as too annoying
-       setupMavenIndexes()
-  }
-=======
->>>>>>> d49fd8f0
 }