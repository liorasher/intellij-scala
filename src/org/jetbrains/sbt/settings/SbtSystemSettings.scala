package org.jetbrains.sbt
package settings

import java.util

import com.intellij.openapi.components._
import com.intellij.openapi.externalSystem.settings.{AbstractExternalSystemSettings, ExternalSystemSettingsListener}
import com.intellij.openapi.externalSystem.util.ExternalSystemApiUtil
import com.intellij.openapi.module.Module
import com.intellij.openapi.project.Project
import com.intellij.openapi.roots.ProjectRootManager
import com.intellij.psi.PsiElement
import com.intellij.util.containers.ContainerUtilRt
import com.intellij.util.xmlb.annotations.AbstractCollection
import org.jetbrains.sbt.project.settings.{SbtProjectSettings, SbtProjectSettingsListener, SbtProjectSettingsListenerAdapter, SbtTopic}

import scala.beans.BeanProperty

/**
 * @author Pavel Fatin
 */

@State(
  name = "ScalaSbtSettings",
  storages = Array(new Storage("sbt.xml"))
)
class SbtSystemSettings(project: Project)
  extends AbstractExternalSystemSettings[SbtSystemSettings, SbtProjectSettings, SbtProjectSettingsListener](SbtTopic, project)
  with PersistentStateComponent[SbtSystemSettingsState]{

  @BeanProperty
  var customLauncherEnabled: Boolean = false

  @BeanProperty
  var customLauncherPath: String = ""

  @BeanProperty
  var maximumHeapSize: String = "768"

  @BeanProperty
  var vmParameters: String = "-XX:MaxPermSize=384M"

  @BeanProperty
  var customVMEnabled: Boolean = false

  @BeanProperty
  var customVMPath: String = ""

  @BeanProperty
  var customSbtStructurePath: String = ""

<<<<<<< HEAD
  def checkSettings(old: SbtProjectSettings, current: SbtProjectSettings) {
    if (old.jdkName != current.jdkName) {
      getPublisher.onJdkChanged(old.jdk, current.jdk)
    }
    if (old.resolveClassifiers != current.resolveClassifiers) {
      getPublisher.onResolveClassifiersChanged(old.resolveClassifiers, current.resolveClassifiers)
    }
    if (old.resolveSbtClassifiers != current.resolveSbtClassifiers) {
      getPublisher.onResolveSbtClassifiersChanged(old.resolveSbtClassifiers, current.resolveSbtClassifiers)
    }
    if (old.sbtVersion != current.sbtVersion) {
      getPublisher.onSbtVersionChanged(old.sbtVersion, current.sbtVersion)
    }
  }

=======
>>>>>>> b4fb9984
  def getState: SbtSystemSettingsState = {
    val state = new SbtSystemSettingsState()
    fillState(state)
    state.customLauncherEnabled = customLauncherEnabled
    state.customLauncherPath    = customLauncherPath
    state.maximumHeapSize       = maximumHeapSize
    state.vmParameters          = vmParameters
    state.customVMEnabled       = customVMEnabled
    state.customVMPath          = customVMPath
    state.customSbtStructureDir = customSbtStructurePath
    state
  }

  def loadState(state: SbtSystemSettingsState) {
    super[AbstractExternalSystemSettings].loadState(state)
    customLauncherEnabled = state.customLauncherEnabled
    customLauncherPath    = state.customLauncherPath
    maximumHeapSize       = state.maximumHeapSize
    vmParameters          = state.vmParameters
    customVMEnabled       = state.customVMEnabled
    customVMPath          = state.customVMPath
    customSbtStructurePath = state.customSbtStructureDir
  }

  def subscribe(listener: ExternalSystemSettingsListener[SbtProjectSettings]) {
    val adapter = new SbtProjectSettingsListenerAdapter(listener)
    getProject.getMessageBus.connect(getProject).subscribe(SbtTopic, adapter)
  }

  def copyExtraSettingsFrom(settings: SbtSystemSettings) {}

  def getLinkedProjectSettings(module: Module): Option[SbtProjectSettings] =
    Option(ExternalSystemApiUtil.getExternalRootProjectPath(module)).safeMap(getLinkedProjectSettings)

  def getLinkedProjectSettings(element: PsiElement): Option[SbtProjectSettings] =
    for {
      virtualFile <- Option(element.getContainingFile).safeMap(_.getVirtualFile)
      projectFileIndex = ProjectRootManager.getInstance(element.getProject).getFileIndex
      module <- Option(projectFileIndex.getModuleForFile(virtualFile))
      if project == element.getProject
      projectSettings <- getLinkedProjectSettings(module)
    } yield projectSettings

  override def getLinkedProjectSettings(linkedProjectPath: String): SbtProjectSettings =
    Option(super.getLinkedProjectSettings(linkedProjectPath))
      .getOrElse(super.getLinkedProjectSettings(ExternalSystemApiUtil.normalizePath(linkedProjectPath)))

  override def checkSettings(old: SbtProjectSettings, current: SbtProjectSettings): Unit = {}
}

object SbtSystemSettings {
  def getInstance(project: Project): SbtSystemSettings = ServiceManager.getService(project, classOf[SbtSystemSettings])
}

class SbtSystemSettingsState extends AbstractExternalSystemSettings.State[SbtProjectSettings] {
  private val projectSettings = ContainerUtilRt.newTreeSet[SbtProjectSettings]()

  @BeanProperty
  var customLauncherEnabled: Boolean = false

  @BeanProperty
  var customLauncherPath: String = ""

  @BeanProperty
  var maximumHeapSize: String = "768"

  @BeanProperty
  var vmParameters: String = "-XX:MaxPermSize=384M"

  @BeanProperty
  var customVMEnabled: Boolean = false

  @BeanProperty
  var customVMPath: String = ""

  @BeanProperty
  var customSbtStructureDir: String = ""

  @AbstractCollection(surroundWithTag = false, elementTypes = Array(classOf[SbtProjectSettings]))
  def getLinkedExternalProjectsSettings: util.Set[SbtProjectSettings] = {
    projectSettings
  }

  def setLinkedExternalProjectsSettings(settings: util.Set[SbtProjectSettings]) {
    if (settings != null) {
      projectSettings.addAll(settings)
    }
  }
}<|MERGE_RESOLUTION|>--- conflicted
+++ resolved
@@ -49,24 +49,6 @@
   @BeanProperty
   var customSbtStructurePath: String = ""
 
-<<<<<<< HEAD
-  def checkSettings(old: SbtProjectSettings, current: SbtProjectSettings) {
-    if (old.jdkName != current.jdkName) {
-      getPublisher.onJdkChanged(old.jdk, current.jdk)
-    }
-    if (old.resolveClassifiers != current.resolveClassifiers) {
-      getPublisher.onResolveClassifiersChanged(old.resolveClassifiers, current.resolveClassifiers)
-    }
-    if (old.resolveSbtClassifiers != current.resolveSbtClassifiers) {
-      getPublisher.onResolveSbtClassifiersChanged(old.resolveSbtClassifiers, current.resolveSbtClassifiers)
-    }
-    if (old.sbtVersion != current.sbtVersion) {
-      getPublisher.onSbtVersionChanged(old.sbtVersion, current.sbtVersion)
-    }
-  }
-
-=======
->>>>>>> b4fb9984
   def getState: SbtSystemSettingsState = {
     val state = new SbtSystemSettingsState()
     fillState(state)
