package org.jetbrains.sbt.shell

import java.util.concurrent._
import java.util.concurrent.atomic.AtomicBoolean

import com.intellij.execution.process.{AnsiEscapeDecoder, OSProcessHandler, ProcessAdapter, ProcessEvent}
import com.intellij.openapi.components.AbstractProjectComponent
import com.intellij.openapi.project.Project
import com.intellij.openapi.util.Key
import com.intellij.task.ProjectTaskResult
import org.jetbrains.ide.PooledThreadExecutor
import org.jetbrains.plugins.scala.lang.psi.api.base.A
import org.jetbrains.sbt.shell.SbtProcessUtil._
import org.jetbrains.sbt.shell.SbtShellCommunication._

import scala.concurrent.ExecutionContext.Implicits.global
import scala.concurrent.duration.{Duration, DurationLong}
import scala.concurrent.{Future, Promise}
import scala.util.{Success, Try}

/**
  * Created by jast on 2016-11-06.
  */
class SbtShellCommunication(project: Project) extends AbstractProjectComponent(project) {

  private lazy val process = SbtProcessManager.forProject(project)

  private val shellPromptReady = new AtomicBoolean(false)
  private val communicationActive = new AtomicBoolean(false)
  private val shellQueueReady = new Semaphore(1)
<<<<<<< HEAD
  private val commands = new LinkedBlockingQueue[(String, CommandListener)]()

  /**
    * Queue an sbt command for execution in the sbt shell.
    */
  def command(cmd: String, eventHandler: EventHandler = _=>(), showShell: Boolean = true): Future[ProjectTaskResult] = {
    val listener = new CommandListener(eventHandler)
=======
  private val commands = new LinkedBlockingQueue[(String, CommandListener[_])]()

  /** Queue an sbt command for execution in the sbt shell, returning a Future[String] containing the entire shell output. */
  def command(cmd: String, showShell: Boolean = true): Future[String] =
    command(cmd, StringBuilder.newBuilder, messageAggregator, showShell).map(_.toString())

  /** Queue an sbt command for execution in the sbt shell. */
  def command[A](cmd: String,
                 default: A,
                 eventHandler: EventAggregator[A],
                 showShell: Boolean): Future[A] = {
    val listener = new CommandListener(default, eventHandler)
>>>>>>> c697d857
    if (showShell) process.openShellRunner()
    initCommunication(process.acquireShellProcessHandler)
    commands.put((cmd, listener))
    listener.future
  }


  /** Start processing command queue if it is not yet active. */
  private def startQueueProcessing(handler: OSProcessHandler): Unit = {

    // is it ok for this executor to run a queue processor?
    PooledThreadExecutor.INSTANCE.submit(new Runnable {
      override def run(): Unit = {
        // make sure there is exactly one permit available
        shellQueueReady.drainPermits()
        shellQueueReady.release()
        while (!handler.isProcessTerminating && !handler.isProcessTerminated) {
          nextQueuedCommand(1.second)
        }
        communicationActive.set(false)
      }
    })
  }

  private def nextQueuedCommand(timeout: Duration) = {
    // TODO exception handling
    if (shellQueueReady.tryAcquire(timeout.toMillis, TimeUnit.MILLISECONDS)) {
      val next = commands.poll(timeout.toMillis, TimeUnit.MILLISECONDS)
      if (next != null) {
        val (cmd, listener) = next

        process.attachListener(listener)

        process.usingWriter { shell =>
          shell.println(cmd)
          shell.flush()
        }

        // we want to avoid registering multiple callbacks to the same output and having whatever side effects
        listener.future.onComplete { _ =>
          process.removeListener(listener)
          shellQueueReady.release()
        }
      } else shellQueueReady.release()
    }
  }

  /**
    * To be called when the process is reinitialized externally.
    * Will only work correctly when `acquireShellProcessHandler.isStartNotify == true`
    * This is usually ensured by calling openShellRunner first, but it's possible
    * to manually trigger it if a fully background process is desired
    */
  private[shell] def initCommunication(handler: OSProcessHandler): Unit = {
    if (!communicationActive.getAndSet(true)) {
      val stateChanger = new SbtShellReadyListener(
        whenReady = shellPromptReady.set(true),
        whenWorking = shellPromptReady.set(false)
      )

      shellPromptReady.set(false)
      process.attachListener(stateChanger)

      startQueueProcessing(handler)
    }
  }
}

object SbtShellCommunication {
  def forProject(project: Project): SbtShellCommunication = project.getComponent(classOf[SbtShellCommunication])

  sealed trait ShellEvent
  case object TaskStart extends ShellEvent
  case object TaskComplete extends ShellEvent
  case class Output(line: String) extends ShellEvent

  type EventAggregator[A] = (A, ShellEvent) => A

  /** Aggregates the output of a shell task. */
  val messageAggregator: EventAggregator[StringBuilder] = (builder, e) => e match {
    case TaskStart | TaskComplete => builder
    case Output(text) => builder.append("\n", text)
  }

  /** Convenience aggregator wrapper that is executed for the side effects.
    * The final result will just be the value of the last invocation. */
  def listenerAggregator(listener: ShellEvent => A): EventAggregator[A] = (_,e) =>
    listener(e)
}

private[shell] class CommandListener[A](default: A, aggregator: EventAggregator[A]) extends LineListener {

  private val promise = Promise[A]()
  private var a: A = default

  private def aggregate(event: ShellEvent) = {
    a = aggregator(a, event)
  }

  def future: Future[A] = promise.future

  override def startNotified(event: ProcessEvent): Unit = aggregate(TaskStart)

  override def processTerminated(event: ProcessEvent): Unit = {
    // TODO separate event type for completion by termination?
    aggregate(TaskComplete)
    promise.complete(Try(a))
  }

  override def onLine(text: String): Unit = {

    if (!promise.isCompleted && promptReady(text)) {
      aggregate(TaskComplete)
      promise.complete(Success(a))
    } else {
      aggregate(Output(text))
    }
  }
}


/**
  * Monitor sbt prompt status, do something when state changes.
  *
  * @param whenReady callback when going into Ready state
  * @param whenWorking callback when going into Working state
  */
class SbtShellReadyListener(whenReady: =>Unit, whenWorking: =>Unit) extends LineListener {

  private var readyState: Boolean = false

  def onLine(line: String): Unit = {
    val sbtReady = promptReady(line)
    if (sbtReady && !readyState) {
      readyState = true
      whenReady
    }
    else if (!sbtReady && readyState) {
      readyState = false
      whenWorking
    }
  }
}

private[shell] object SbtProcessUtil {

  def promptReady(line: String): Boolean =
    line.trim match {
      case
        ">" | // todo can we guard against false positives? like somebody outputting > on the bare prompt
        "scala>" |
        "Hit enter to retry or 'exit' to quit:"
        => true

      case _ => false
    }
}

/**
  * Pieces lines back together from parts of colored lines.
  */
private[shell] abstract class LineListener extends ProcessAdapter with AnsiEscapeDecoder.ColoredTextAcceptor {

  private val builder = new StringBuilder

  def onLine(line: String): Unit

  override def onTextAvailable(event: ProcessEvent, outputType: Key[_]): Unit =
    updateLine(event.getText)

  override def coloredTextAvailable(text: String, attributes: Key[_]): Unit =
    updateLine(text)

  private def updateLine(text: String) = {
    text match {
      case "\n" =>
        lineDone()
      case t if t.endsWith("\n") =>
        builder.append(t.dropRight(1))
        lineDone()
      case t =>
        builder.append(t)
        val lineSoFar = builder.result()
        if (promptReady(lineSoFar)) lineDone()
    }
  }

  private def lineDone() = {
    val line = builder.result()
    builder.clear()
    onLine(line)
  }
}<|MERGE_RESOLUTION|>--- conflicted
+++ resolved
@@ -28,15 +28,6 @@
   private val shellPromptReady = new AtomicBoolean(false)
   private val communicationActive = new AtomicBoolean(false)
   private val shellQueueReady = new Semaphore(1)
-<<<<<<< HEAD
-  private val commands = new LinkedBlockingQueue[(String, CommandListener)]()
-
-  /**
-    * Queue an sbt command for execution in the sbt shell.
-    */
-  def command(cmd: String, eventHandler: EventHandler = _=>(), showShell: Boolean = true): Future[ProjectTaskResult] = {
-    val listener = new CommandListener(eventHandler)
-=======
   private val commands = new LinkedBlockingQueue[(String, CommandListener[_])]()
 
   /** Queue an sbt command for execution in the sbt shell, returning a Future[String] containing the entire shell output. */
@@ -49,7 +40,6 @@
                  eventHandler: EventAggregator[A],
                  showShell: Boolean): Future[A] = {
     val listener = new CommandListener(default, eventHandler)
->>>>>>> c697d857
     if (showShell) process.openShellRunner()
     initCommunication(process.acquireShellProcessHandler)
     commands.put((cmd, listener))
