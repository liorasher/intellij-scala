--- conflicted
+++ resolved
@@ -126,11 +126,7 @@
 
   /** Convenience aggregator wrapper that is executed for the side effects.
     * The final result will just be the value of the last invocation. */
-<<<<<<< HEAD
-  def listenerAggregator[A](listener: ShellEvent => A): EventAggregator[A] = (_,e) =>
-=======
   def listenerAggregator(listener: ShellEvent => A): EventAggregator[A] = (_,e) =>
->>>>>>> e7f19735
     listener(e)
 }
 
