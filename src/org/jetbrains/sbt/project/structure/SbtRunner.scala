package org.jetbrains.sbt
package project.structure

import java.io.{FileNotFoundException, _}
import java.nio.charset.Charset
import java.util.concurrent.atomic.AtomicBoolean

import com.intellij.execution.process.OSProcessHandler
import com.intellij.openapi.application.ApplicationManager
import com.intellij.openapi.externalSystem.model.task.{ExternalSystemTaskId, ExternalSystemTaskNotificationEvent, ExternalSystemTaskNotificationListener}
import org.jetbrains.plugins.scala.project.Version
import org.jetbrains.sbt.SbtUtil._
import org.jetbrains.sbt.project.structure.SbtRunner._
import org.jetbrains.sbt.shell.SbtShellCommunication
import org.jetbrains.sbt.shell.SbtShellCommunication.{EventAggregator, Output, TaskComplete, TaskStart}

import scala.collection.JavaConverters._
import scala.concurrent.Await
import scala.concurrent.duration.Duration
import scala.util.{Failure, Try}
import scala.xml.{Elem, XML}

/**
 * @author Pavel Fatin
 */
class SbtRunner(vmExecutable: File, vmOptions: Seq[String], environment: Map[String, String],
                customLauncher: Option[File], customStructureJar: Option[File],
                id: ExternalSystemTaskId,
                listener: ExternalSystemTaskNotificationListener) {
  private val LauncherDir = getSbtLauncherDir
  private val SbtLauncher = customLauncher.getOrElse(getDefaultLauncher)
  private def sbtStructureJar(sbtVersion: String) = customStructureJar.getOrElse(LauncherDir / s"sbt-structure-$sbtVersion.jar")

  private val cancellationFlag: AtomicBoolean = new AtomicBoolean(false)

  def cancel(): Unit =
    cancellationFlag.set(true)

  def read(directory: File, options: Seq[String], importFromShell: Boolean): Try[(Elem, String)] = {

    if (SbtLauncher.exists()) {

      val sbtVersion = Version(detectSbtVersion(directory, SbtLauncher))
      val majorSbtVersion = majorVersion(sbtVersion)
      lazy val project = id.findProject()
      // if the project is being freshly imported, there is no project instance to get the shell component
      val useShellImport = importFromShell && shellImportSupported(sbtVersion) && project != null

      if (importSupported(sbtVersion)) usingTempFile("sbt-structure", Some(".xml")) { structureFile =>

        val messageResult: Try[String] = {
          if (useShellImport) {
            val shell = SbtShellCommunication.forProject(project)
            dumpFromShell(shell, structureFile, options)
          }
          else dumpFromProcess(directory, structureFile, options: Seq[String], majorSbtVersion)
        }

        messageResult.flatMap { messages =>
          if (structureFile.length > 0) Try {
            val elem = XML.load(structureFile.toURI.toURL)
            (elem, messages)
          }
          else Failure(SbtException.fromSbtLog(messages))
        }

      } else {
        val message = s"SBT $sinceSbtVersion+ required. Please update project build.properties."
        Failure(new UnsupportedOperationException(message))
      }
    }
    else {
      val error = s"SBT launcher not found at ${SbtLauncher.getCanonicalPath}"
      Failure(new FileNotFoundException(error))
    }
  }

  private val statusUpdate = (message:String) =>
    listener.onStatusChange(new ExternalSystemTaskNotificationEvent(id, message.trim))

  private def dumpFromShell(shell: SbtShellCommunication, structureFile: File, options: Seq[String]): Try[String] = {

    val fileString = structureFile.getAbsolutePath
    val optString = options.mkString(" ")
    val cmd = s";reload; */*:dumpStructureTo $fileString $optString"
    val output =
      shell.command(cmd, new StringBuilder, messageAggregator(id, statusUpdate), showShell = true)

    Await.ready(output, Duration.Inf)
    output.value.get.map(_.toString())
  }

  /** Aggregates (messages, warnings) and updates external system listener. */
  private def messageAggregator(id: ExternalSystemTaskId, statusUpdate: String=>Unit): EventAggregator[StringBuilder] = {
    case (m,TaskStart) => m
    case (m,TaskComplete) => m
    case (messages, Output(message)) =>
      val text = message.trim
      if (text.nonEmpty) statusUpdate(text)
      messages.append("\n").append(text)
      messages
  }

  private def shellImportSupported(sbtVersion: Version): Boolean =
    sbtVersion >= sinceSbtVersionShell

<<<<<<< HEAD
  private def dumpFromProcess(directory: File, structureFile: File, options: Seq[String], sbtVersion: String): Try[String] = {

    val optString = options.mkString(", ")
    val pluginJar = sbtStructureJar(sbtVersion)
=======
  private def importSupported(sbtVersion: Version): Boolean =
    sbtVersion >= sinceSbtVersion

  private def dumpFromProcess(directory: File, structureFile: File, options: Seq[String], sbtVersion: Version): Try[String] = {

    val optString = options.mkString(", ")
    val pluginJar = sbtStructureJar(sbtVersion.presentation)
>>>>>>> d49fd8f0

    val setCommands = Seq(
      s"""shellPrompt := { _ => "" }""",
      s"""SettingKey[_root_.scala.Option[_root_.sbt.File]]("sbt-structure-output-file") in _root_.sbt.Global := _root_.scala.Some(_root_.sbt.file("${path(structureFile)}"))""",
      s"""SettingKey[_root_.java.lang.String]("sbt-structure-options") in _root_.sbt.Global := "$optString""""
    ).mkString("set _root_.scala.collection.Seq(", ",", ")")

    val sbtCommands = Seq(
      setCommands,
      s"""apply -cp "${path(pluginJar)}" org.jetbrains.sbt.CreateTasks""",
      "*/*:dump-structure"
    ).mkString(";",";","")

    val processCommandsRaw =
      path(vmExecutable) +:
        "-Djline.terminal=jline.UnsupportedTerminal" +:
        "-Dsbt.log.noformat=true" +:
        "-Dfile.encoding=UTF-8" +:
        (vmOptions ++ SbtOpts.loadFrom(directory)) :+
        "-jar" :+
        path(SbtLauncher)

    val processCommands = processCommandsRaw.filterNot(_.isEmpty)

    Try {
      val processBuilder = new ProcessBuilder(processCommands.asJava)
      processBuilder.directory(directory)
      processBuilder.environment().putAll(environment.asJava)
      val process = processBuilder.start()
      val result = using(new PrintWriter(new BufferedWriter(new OutputStreamWriter(process.getOutputStream, "UTF-8")))) { writer =>
        writer.println(sbtCommands)
        // exit needs to be in a separate command, otherwise it will never execute when a previous command in the chain errors
        writer.println("exit")
        writer.flush()
        handle(process, statusUpdate)
      }
      result.getOrElse("no output from sbt shell process available")
    }.orElse(Failure(SbtRunner.ImportCancelledException))
  }

  private def handle(process: Process, statusUpdate: String=>Unit): Try[String] = {
    val output = StringBuilder.newBuilder

    def update(textRaw: String) = {
      val text = textRaw.trim
      output.append("\n").append(text)
      if (text.nonEmpty) statusUpdate(text)
    }

    val processListener: (OutputType, String) => Unit = {
      case (OutputType.StdOut, text) =>
        if (text.contains("(q)uit")) {
          val writer = new PrintWriter(process.getOutputStream)
          writer.println("q")
          writer.close()
        } else {
          update(text)
        }
      case (OutputType.StdErr, text) =>
        update(text)
    }

    Try {
      val handler = new OSProcessHandler(process, "SBT import", Charset.forName("UTF-8"))
      handler.addProcessListener(new ListenerAdapter(processListener))
      handler.startNotify()

      var processEnded = false
      while (!processEnded && !cancellationFlag.get())
        processEnded = handler.waitFor(SBT_PROCESS_CHECK_TIMEOUT_MSEC)

      if (!processEnded) {
        // task was cancelled
        handler.setShouldDestroyProcessRecursively(false)
        handler.destroyProcess()
        throw ImportCancelledException
      } else output.toString()
    }
  }

  private def path(file: File): String = file.getAbsolutePath.replace('\\', '/')
}

object SbtRunner {
  case object ImportCancelledException extends Exception

  val isInTest: Boolean = ApplicationManager.getApplication.isUnitTestMode

  val SBT_PROCESS_CHECK_TIMEOUT_MSEC = 100

  def getSbtLauncherDir: File = {
    val file: File = jarWith[this.type]
    val deep = if (file.getName == "classes") 1 else 2
    (file << deep) / "launcher" match {
      case res: File if !res.exists() && isInTest =>
        (for {
          scalaVer <- jarWith[this.type].parent
          target <- scalaVer.parent
          project <- target.parent
        } yield project / "out" / "plugin" / "Scala" / "launcher").get
      case res => res
    }
  }

  def getDefaultLauncher: File = getSbtLauncherDir / "sbt-launch.jar"

  private val sinceSbtVersion = Version("0.12.4")
  val sinceSbtVersionShell = Version("0.13.5")

}<|MERGE_RESOLUTION|>--- conflicted
+++ resolved
@@ -104,12 +104,6 @@
   private def shellImportSupported(sbtVersion: Version): Boolean =
     sbtVersion >= sinceSbtVersionShell
 
-<<<<<<< HEAD
-  private def dumpFromProcess(directory: File, structureFile: File, options: Seq[String], sbtVersion: String): Try[String] = {
-
-    val optString = options.mkString(", ")
-    val pluginJar = sbtStructureJar(sbtVersion)
-=======
   private def importSupported(sbtVersion: Version): Boolean =
     sbtVersion >= sinceSbtVersion
 
@@ -117,7 +111,6 @@
 
     val optString = options.mkString(", ")
     val pluginJar = sbtStructureJar(sbtVersion.presentation)
->>>>>>> d49fd8f0
 
     val setCommands = Seq(
       s"""shellPrompt := { _ => "" }""",
