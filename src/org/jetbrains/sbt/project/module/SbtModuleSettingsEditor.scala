package org.jetbrains.sbt
package project.module

import java.awt.event.{ActionEvent, ActionListener}
import java.util
import javax.swing.JPanel
import javax.swing.event.{ListSelectionEvent, ListSelectionListener}
import javax.swing.table.AbstractTableModel

import com.intellij.openapi.project.Project
import com.intellij.openapi.roots.ui.configuration.{ModuleConfigurationState, ModuleElementsEditor}
import com.intellij.ui.CollectionListModel
import com.intellij.util.text.DateFormatUtil
import org.jetbrains.plugins.scala.util.JListCompatibility
import org.jetbrains.plugins.scala.util.JListCompatibility.CollectionListModelWrapper
import org.jetbrains.sbt.resolvers.indexes.ResolverIndex
import org.jetbrains.sbt.resolvers.{SbtIndexesManager, SbtResolver}
import org.jetbrains.sbt.settings.SbtSystemSettings

import scala.collection.JavaConverters._

/**
 * @author Nikolay Obedin
 * @since 12/1/14.
 */
class SbtModuleSettingsEditor (state: ModuleConfigurationState) extends ModuleElementsEditor(state) {
  private val myForm = new SbtModuleSettingsForm
  private val modelWrapper = new CollectionListModelWrapper(new CollectionListModel[String](new util.ArrayList[String]))
  private val resolvers = SbtModule.getResolversFrom(getModel.getModule).toSeq

  def getDisplayName = SbtBundle("sbt.settings.sbtModuleSettings")

  def getHelpTopic = null

  def saveData() {}

  def createComponentImpl(): JPanel = {
    myForm.sbtImportsList.setEmptyText(SbtBundle("sbt.settings.noImplicitImportsFound"))
    JListCompatibility.setModel(myForm.sbtImportsList, modelWrapper.getModelRaw)

    myForm.updateButton.addActionListener(new ActionListener {
      override def actionPerformed(e: ActionEvent): Unit = {
        val resolversToUpdate: Seq[SbtResolver] = myForm.resolversTable.getSelectedRows map (resolvers(_))
        SbtIndexesManager.getInstance(state.getProject).updateWithProgress(resolversToUpdate)
      }
    })

    myForm.mainPanel
  }

  override def reset() {
    val moduleSettings = SbtSystemSettings.getInstance(state.getProject).getLinkedProjectSettings(getModel.getModule)
    myForm.sbtVersionTextField.setText(moduleSettings.map(_.sbtVersion).getOrElse(SbtBundle("sbt.settings.sbtVersionNotDetected")))

    modelWrapper.getModel.replaceAll(SbtModule.getImportsFrom(getModel.getModule).asJava)

    myForm.resolversTable.setModel(new ResolversModel(resolvers, state.getProject))
    myForm.resolversTable.setRowSelectionInterval(0, 0)
    myForm.resolversTable.getColumnModel.getColumn(0).setPreferredWidth(50)
    myForm.resolversTable.getColumnModel.getColumn(1).setPreferredWidth(400)
    myForm.resolversTable.getColumnModel.getColumn(2).setPreferredWidth(30)
    myForm.resolversTable.getSelectionModel.addListSelectionListener(new ListSelectionListener {
      override def valueChanged(event: ListSelectionEvent) = setupUpdateButton()
    })
    setupUpdateButton()
  }

  def setupUpdateButton(): Unit = {
    // use first element in model to do availability checking if no ros has yet been selected
    val selectedRow = Option(myForm.resolversTable.getSelectedRow).filter(_ >= 0).getOrElse(0)
    try {
      val value = myForm.resolversTable.getModel.getValueAt(selectedRow, 2)
      myForm.updateButton.setEnabled(value != SbtBundle("sbt.settings.resolvers.mavenUnavaliable"))
    } catch {
      case _: IndexOutOfBoundsException => myForm.updateButton.setEnabled(false)  // no resolvers in project?
    }
  }
}

private class ResolversModel(val resolvers: Seq[SbtResolver], val project:Project) extends AbstractTableModel {

  private val columns = Seq(
    SbtBundle("sbt.settings.resolvers.name"),
    SbtBundle("sbt.settings.resolvers.url"),
    SbtBundle("sbt.settings.resolvers.updated")
  )

  def getColumnCount: Int = columns.size

  def getRowCount: Int = resolvers.size

  override def getColumnName(columnIndex: Int): String = columns(columnIndex)

  def getValueAt(rowIndex: Int, columnIndex: Int): String = try {
    columnIndex match {
      case 0 => resolvers(rowIndex).name
      case 1 => resolvers(rowIndex).root
      case 2 =>
<<<<<<< HEAD
        val ts: Long = resolvers(rowIndex).getIndex.getUpdateTimeStamp(project)
=======
        val ts: Long = resolvers(rowIndex).getIndex(project).getUpdateTimeStamp(project)
>>>>>>> b0bf2919
        if (ts == ResolverIndex.NO_TIMESTAMP)
          SbtBundle("sbt.settings.resolvers.neverUpdated")
        else if (ts == ResolverIndex.MAVEN_UNAVALIABLE)
          SbtBundle("sbt.settings.resolvers.mavenUnavaliable")
        else
          DateFormatUtil.formatDate(ts)
    }
  } catch {
    case _: IndexOutOfBoundsException => "???"
  }
}<|MERGE_RESOLUTION|>--- conflicted
+++ resolved
@@ -96,11 +96,7 @@
       case 0 => resolvers(rowIndex).name
       case 1 => resolvers(rowIndex).root
       case 2 =>
-<<<<<<< HEAD
-        val ts: Long = resolvers(rowIndex).getIndex.getUpdateTimeStamp(project)
-=======
         val ts: Long = resolvers(rowIndex).getIndex(project).getUpdateTimeStamp(project)
->>>>>>> b0bf2919
         if (ts == ResolverIndex.NO_TIMESTAMP)
           SbtBundle("sbt.settings.resolvers.neverUpdated")
         else if (ts == ResolverIndex.MAVEN_UNAVALIABLE)
