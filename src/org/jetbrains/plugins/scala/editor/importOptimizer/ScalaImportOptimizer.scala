--- conflicted
+++ resolved
@@ -237,26 +237,8 @@
             var i = 0
             var changed = false
             while (i + 1 < buffer.length) {
-<<<<<<< HEAD
-              val first = buffer(i)
-              val second = buffer(i + 1)
-              if (textCreator.getImportText(first) > textCreator.getImportText(second)) {
-                val firstPrefix: String = first.relative.getOrElse(first.prefixQualifier)
-                val firstPart: String = getFirstId(firstPrefix)
-                val secondPrefix = second.relative.getOrElse(second.prefixQualifier)
-                val secondPart = getFirstId(secondPrefix)
-                if (first.rootUsed || !second.allNames.contains(firstPart)) {
-                  if (second.rootUsed || !first.allNames.contains(secondPart)) {
-                    changed = true
-                    val t = buffer(i)
-                    buffer(i) = buffer(i + 1)
-                    buffer(i + 1) = t
-                  }
-                }
-=======
-              if (buffer(i).getImportText > buffer(i + 1).getImportText) {
+              if (textCreator.getImportText(buffer(i)) > textCreator.getImportText(buffer(i + 1))) {
                 if (swap(i)) changed = true
->>>>>>> eff558c8
               }
               i = i + 1
             }
@@ -414,18 +396,10 @@
     }
   }
 
-<<<<<<< HEAD
   class ImportTextCreator {
     def getImportText(importInfo: ImportInfo): String = {
       import importInfo._
 
-=======
-  class ImportInfo(val importUsed: Set[ImportUsed], val prefixQualifier: String,
-                   val relative: Option[String], val allNames: Set[String],
-                   val singleNames: Set[String], val renames: Map[String, String],
-                   val hidedNames: Set[String], val hasWildcard: Boolean, val rootUsed: Boolean) {
-    def getImportText: String = {
->>>>>>> eff558c8
       val groupStrings = new ArrayBuffer[String]
       groupStrings ++= singleNames.toSeq.sorted
       groupStrings ++= renames.map(pair => pair._1 + " => " + pair._2).toSeq.sorted
