--- conflicted
+++ resolved
@@ -14,10 +14,7 @@
 import org.jetbrains.plugins.scala.config.ScalaFacet
 import scala.annotation.tailrec
 import org.jetbrains.plugins.scala.lang.lexer.ScalaTokenTypes
-<<<<<<< HEAD
-=======
 import scala.collection.mutable
->>>>>>> 1bad6866
 
 /**
  * User: Dmitry Naydanov
@@ -60,10 +57,7 @@
 
     val packStmt = packOpt map ("package " + _ + " ; ") getOrElse ""
 
-<<<<<<< HEAD
-=======
     val importStmts = mutable.ArrayBuffer[String]()
->>>>>>> 1bad6866
     //val macroPrinterName = "MacroPrinter210" // "worksheet$$macro$$printer"
     
     val macroPrinterName = Option(ModuleUtilCore.findModuleForFile(srcFile.getVirtualFile, srcFile.getProject)) flatMap {
@@ -252,11 +246,7 @@
         varDef.declaredNames foreach {
           case pName =>
             objectRes append (
-<<<<<<< HEAD
-              printMethodName + "(\"" + startText + pName + ": \" + " + withTempVar(pName, false) + ")\n"
-=======
               printMethodName + "(\"" + startText + pName + ": \" + " + withTempVar(pName, withInstance = false) + ")\n"
->>>>>>> 1bad6866
             )
         }
 
@@ -292,11 +282,7 @@
     objectRes append (printMethodName + "(\"" + END_OUTPUT_MARKER + "\")\n") append "} \n }"
 
     Some(
-<<<<<<< HEAD
-      (objectPrologue + classRes.toString() + "\n\n\n" + objectRes.toString(),
-=======
       (objectPrologue + importStmts.mkString(";") + classRes.toString() + "\n\n\n" + objectRes.toString(),
->>>>>>> 1bad6866
       packOpt.map(_ + ".").getOrElse("") + name)
     )
   }
