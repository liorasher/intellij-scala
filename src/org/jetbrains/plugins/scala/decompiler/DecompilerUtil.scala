--- conflicted
+++ resolved
@@ -20,11 +20,7 @@
 object DecompilerUtil {
   protected val LOG: Logger = Logger.getInstance("#org.jetbrains.plugins.scala.decompiler.DecompilerUtil")
 
-<<<<<<< HEAD
-  val DECOMPILER_VERSION = 269
-=======
   val DECOMPILER_VERSION = 270
->>>>>>> 48783b69
   private val SCALA_DECOMPILER_FILE_ATTRIBUTE = new FileAttribute("_is_scala_compiled_new_key_", DECOMPILER_VERSION, true)
   private val SCALA_DECOMPILER_KEY = new Key[SoftReference[DecompilationResult]]("Is Scala File Key")
 
