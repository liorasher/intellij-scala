--- conflicted
+++ resolved
@@ -82,11 +82,7 @@
 
 object ScalaGenerationInfo {
   def defaultValue(returnType: ScType, file: PsiFile): String = {
-<<<<<<< HEAD
-    val standardValue = ScalaPsiElementFactory.getStandardValue(returnType)
-=======
     val standardValue = getStandardValue(returnType)
->>>>>>> b4fb9984
 
     if (file.scalaLanguageLevel.exists(_ < Scala_2_10)) standardValue else "???"
   }
@@ -220,8 +216,6 @@
     added.asInstanceOf[ScFunction]
   }
 
-<<<<<<< HEAD
-=======
   def createVariable(comment: String, classMember: ClassMember): ScMember = {
     val isVal = classMember.isInstanceOf[ScValueMember]
     
@@ -240,7 +234,6 @@
     m
   }
 
->>>>>>> b4fb9984
   def toAddOverrideToImplemented: Boolean =
     if (ApplicationManager.getApplication.isUnitTestMode) false
     else ScalaApplicationSettings.getInstance.ADD_OVERRIDE_TO_IMPLEMENTED
