--- conflicted
+++ resolved
@@ -73,32 +73,19 @@
 
     val icon = Option(TestStateStorage.getInstance(project).getState(url))
       .map(state => TestIconMapper.getMagnitude(state.magnitude))
-<<<<<<< HEAD
-      .flatMap {
-        case ERROR_INDEX | FAILED_INDEX => Some(AllIcons.RunConfigurations.TestState.Red2)
-        case PASSED_INDEX | COMPLETE_INDEX => Some(AllIcons.RunConfigurations.TestState.Green2)
-        case _ => None
-      }.getOrElse(
-        if (isClass) AllIcons.RunConfigurations.TestState.Run_run
-        else AllIcons.RunConfigurations.TestState.Run
-      )
-=======
       .map {
         case ERROR_INDEX | FAILED_INDEX => AllIcons.RunConfigurations.TestState.Red2
         case PASSED_INDEX | COMPLETE_INDEX => AllIcons.RunConfigurations.TestState.Green2
         case _ => defaultIcon
       }.getOrElse(defaultIcon)
 
->>>>>>> ea37e89c
     new RunLineMarkerContributor.Info(icon, ScalaTestRunLineMarkerProvider.TOOLTIP_PROVIDER,
       ExecutorAction.getActions(1): _*)
   }
 }
 
 object ScalaTestRunLineMarkerProvider {
-  val TOOLTIP_PROVIDER: Function[PsiElement, String] {
-    def fun(param: PsiElement): String
-  } = new Function[PsiElement, String] {
+  val TOOLTIP_PROVIDER: Function[PsiElement, String] = new Function[PsiElement, String] {
     override def fun(param: PsiElement): String = "Run Test"
   }
 }