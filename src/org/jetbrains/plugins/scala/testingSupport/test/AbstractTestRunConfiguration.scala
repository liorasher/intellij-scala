package org.jetbrains.plugins.scala
package testingSupport.test

import java.io.{File, FileOutputStream, IOException, PrintStream}
import java.util.regex.{Pattern, PatternSyntaxException}

import com.intellij.diagnostic.logging.LogConfigurationPanel
import com.intellij.execution._
import com.intellij.execution.configurations._
import com.intellij.execution.impl.ConsoleViewImpl
import com.intellij.execution.runners.{ExecutionEnvironment, ProgramRunner}
import com.intellij.execution.testDiscovery.JavaAutoRunManager
import com.intellij.execution.testframework.TestFrameworkRunningModel
import com.intellij.execution.testframework.autotest.{AbstractAutoTestManager, ToggleAutoTestAction}
import com.intellij.execution.testframework.sm.SMTestRunnerConnectionUtil
import com.intellij.execution.testframework.sm.runner.SMTRunnerConsoleProperties
import com.intellij.execution.testframework.sm.runner.ui.SMTRunnerConsoleView
import com.intellij.execution.testframework.ui.BaseTestsOutputConsoleView
import com.intellij.openapi.application.ApplicationManager
import com.intellij.openapi.components.PathMacroManager
import com.intellij.openapi.extensions.Extensions
import com.intellij.openapi.module.{Module, ModuleManager}
import com.intellij.openapi.options.{SettingsEditor, SettingsEditorGroup}
import com.intellij.openapi.project.{DumbService, Project}
import com.intellij.openapi.projectRoots.{JdkUtil, Sdk}
import com.intellij.openapi.util.text.StringUtil
import com.intellij.openapi.util.{Computable, Getter, JDOMExternalizer}
import com.intellij.psi._
import com.intellij.psi.search.searches.AllClassesSearch
import com.intellij.psi.search.{GlobalSearchScope, GlobalSearchScopesCore}
import org.jdom.Element
import org.jetbrains.plugins.scala.extensions._
import org.jetbrains.plugins.scala.lang.psi.ScalaPsiUtil
import org.jetbrains.plugins.scala.lang.psi.api.ScPackage
import org.jetbrains.plugins.scala.lang.psi.api.toplevel.ScModifierListOwner
import org.jetbrains.plugins.scala.lang.psi.api.toplevel.typedef.{ScClass, ScObject, ScTypeDefinition}
import org.jetbrains.plugins.scala.lang.psi.impl.{ScPackageImpl, ScalaPsiManager}
import org.jetbrains.plugins.scala.project._
import org.jetbrains.plugins.scala.project.maven.ScalaTestDefaultWorkingDirectoryProvider
import org.jetbrains.plugins.scala.testingSupport.ScalaTestingConfiguration
import org.jetbrains.plugins.scala.testingSupport.locationProvider.ScalaTestLocationProvider
<<<<<<< HEAD
import org.jetbrains.plugins.scala.testingSupport.test.AbstractTestRunConfiguration.{PropertiesExtension, SettingMap}
=======
import org.jetbrains.plugins.scala.testingSupport.test.AbstractTestRunConfiguration.{PropertiesExtension, SettingEntry, SettingMap}
>>>>>>> d49fd8f0
import org.jetbrains.plugins.scala.testingSupport.test.TestRunConfigurationForm.{SearchForTest, TestKind}
import org.jetbrains.plugins.scala.testingSupport.test.sbt.{SbtProcessHandlerWrapper, SbtTestEventHandler}
import org.jetbrains.plugins.scala.testingSupport.test.structureView.TestNodeProvider
import org.jetbrains.plugins.scala.testingSupport.test.utest.UTestConfigurationType
import org.jetbrains.plugins.scala.util.ScalaUtil
<<<<<<< HEAD
=======
import org.jetbrains.sbt.SbtUtil
>>>>>>> d49fd8f0
import org.jetbrains.sbt.shell.{SbtProcessManager, SbtShellCommunication, SettingQueryHandler}

import scala.annotation.tailrec
import scala.beans.BeanProperty
import scala.collection.JavaConversions._
import scala.collection.mutable
import scala.collection.mutable.ArrayBuffer
import scala.concurrent.ExecutionContext.Implicits.global
import scala.concurrent.Future

/**
 * @author Ksenia.Sautina
 * @since 5/15/12
 */

abstract class AbstractTestRunConfiguration(val project: Project,
                                            val configurationFactory: ConfigurationFactory,
                                            val name: String,
                                            val configurationProducer: TestConfigurationProducer,
                                            private var envs: java.util.Map[String, String] =
                                            new mutable.HashMap[String, String](),
                                            private var addIntegrationTestsClasspath: Boolean = false)
  extends ModuleBasedConfiguration[RunConfigurationModule](name,
    new RunConfigurationModule(project),
    configurationFactory) with ScalaTestingConfiguration {

  val SCALA_HOME = "-Dscala.home="
  val CLASSPATH = "-Denv.classpath=\"%CLASSPATH%\""
  val EMACS = "-Denv.emacs=\"%EMACS%\""

  def setupIntegrationTestClassPath(): Unit = addIntegrationTestsClasspath = true

  def currentConfiguration: AbstractTestRunConfiguration = AbstractTestRunConfiguration.this

  def suitePaths: List[String]

  final def javaSuitePaths: java.util.List[String] = {
    import scala.collection.JavaConverters._
    suitePaths.asJava
  }

  def mainClass: String

  def reporterClass: String

  def errorMessage: String

  private var testClassPath = ""
  private var testPackagePath = ""
  private var testArgs = ""
  private var javaOptions = ""
  private var workingDirectory = ""

  def getTestClassPath: String = testClassPath

  def getTestPackagePath: String = testPackagePath

  def getTestArgs: String = testArgs

  def getJavaOptions: String = javaOptions

  def getWorkingDirectory: String = ExternalizablePath.localPathValue(workingDirectory)

  def allowsSbtUiRun: Boolean = false

  def setTestClassPath(s: String) {
    testClassPath = s
  }

  def setTestPackagePath(s: String) {
    testPackagePath = s
  }

  def setTestArgs(s: String) {
    testArgs = s
  }

  def setJavaOptions(s: String) {
    javaOptions = s
  }

  def setWorkingDirectory(s: String) {
    workingDirectory = ExternalizablePath.urlValue(s)
  }

  def initWorkingDir(): Unit = if (workingDirectory == null || workingDirectory.trim.isEmpty) setWorkingDirectory(provideDefaultWorkingDir)

  private def provideDefaultWorkingDir = {
    val module = getModule
    ScalaTestDefaultWorkingDirectoryProvider.EP_NAME.getExtensions.find(_.getWorkingDirectory(module) != null) match {
        case Some(provider) => provider.getWorkingDirectory(module)
        case _ => Option(getProject.getBaseDir).map(_.getPath).getOrElse("")
      }
  }

  @BeanProperty
  var searchTest: SearchForTest = SearchForTest.ACCROSS_MODULE_DEPENDENCIES
  @BeanProperty
  var testName = ""
  @BeanProperty
  var testKind = TestKind.CLASS
  @BeanProperty
  var showProgressMessages = true
  @BeanProperty
  var classRegexps: Array[String] = Array.empty
  @BeanProperty
  var testRegexps: Array[String] = Array.empty
  @BeanProperty
  var useSbt: Boolean = false
  @BeanProperty
  var useUiWithSbt = false

  def splitTests: Array[String] = testName.split("\n").filter(!_.isEmpty)

  private var generatedName: String = ""

  def setGeneratedName(name: String) {
    generatedName = name
  }

  override def isGeneratedName: Boolean = getName == null || getName.equals(suggestedName)

  override def suggestedName: String = generatedName

  def apply(configuration: TestRunConfigurationForm) {
    testKind = configuration.getSelectedKind
    setTestClassPath(configuration.getTestClassPath)
    setTestPackagePath(configuration.getTestPackagePath)
    setSearchTest(configuration.getSearchForTest)
    setJavaOptions(configuration.getJavaOptions)
    setTestArgs(configuration.getTestArgs)
    setModule(configuration.getModule)
    val workDir = configuration.getWorkingDirectory
    setWorkingDirectory(
      if (workDir != null && !workDir.trim.isEmpty) {
        workDir
      } else {
        provideDefaultWorkingDir
      }
    )

    setTestName(configuration.getTestName)
    setEnvVariables(configuration.getEnvironmentVariables)
    setShowProgressMessages(configuration.getShowProgressMessages)
    setClassRegexps(configuration.getClassRegexps)
    setTestRegexps(configuration.getTestRegexps)
    setUseSbt(configuration.getUseSbt)
    setUseUiWithSbt(configuration.getUseUiWithSbt)
  }

  def getClazz(path: String, withDependencies: Boolean): PsiClass = {
    val classes = ScalaPsiManager.instance(project).getCachedClasses(getScope(withDependencies), path)
    val objectClasses = classes.filter(_.isInstanceOf[ScObject])
    val nonObjectClasses = classes.filter(!_.isInstanceOf[ScObject])
    if (nonObjectClasses.nonEmpty) nonObjectClasses(0) else if (objectClasses.nonEmpty) objectClasses(0) else null
  }

  def getClassPathClazz: PsiClass = getClazz(getTestClassPath, withDependencies = false)

  def getPackage(path: String): PsiPackage = {
    ScPackageImpl.findPackage(project, path)
  }

  def getScope(withDependencies: Boolean): GlobalSearchScope = {
    def mScope(module: Module) = {
      if (withDependencies) GlobalSearchScope.moduleWithDependenciesAndLibrariesScope(module)
      else GlobalSearchScope.moduleScope(module)
    }
    def unionScope(moduleGuard: Module => Boolean): GlobalSearchScope = {
      var scope: GlobalSearchScope = if (getModule != null) mScope(getModule) else GlobalSearchScope.EMPTY_SCOPE
      for (module <- ModuleManager.getInstance(getProject).getModules) {
        if (moduleGuard(module)) {
          scope = scope.union(mScope(module))
        }
      }
      scope
    }
    testKind match {
      case TestKind.ALL_IN_PACKAGE =>
        searchTest match {
          case SearchForTest.IN_WHOLE_PROJECT => unionScope(_ => true)
          case SearchForTest.IN_SINGLE_MODULE if getModule != null => mScope(getModule)
          case SearchForTest.ACCROSS_MODULE_DEPENDENCIES if getModule != null =>
            unionScope(ModuleManager.getInstance(getProject).isModuleDependent(getModule, _))
          case _ => unionScope(_ => true)
        }
      case _ =>
        if (getModule != null) mScope(getModule)
        else unionScope(_ => true)
    }
  }

  def expandPath(_path: String): String = {
    var path = _path
    path = PathMacroManager.getInstance(project).expandPath(path)
    if (getModule != null) {
      path = PathMacroManager.getInstance(getModule).expandPath(path)
    }
    path
  }

  def getEnvVariables: java.util.Map[String, String] = envs

  def setEnvVariables(variables: java.util.Map[String, String]): Unit = {
    envs = variables
  }

  def getModule: Module = {
    getConfigurationModule.getModule
  }

  def getValidModules: java.util.List[Module] = getProject.modulesWithScala

  def classKey: String = "-s"
  def testNameKey: String = "-testName"
  protected def sbtClassKey = " "
  protected def sbtTestNameKey = " "
<<<<<<< HEAD
  protected def modifySbtSettingsForUi(comm: SbtShellCommunication): Future[Option[SettingMap]] =
    Future(Some(Map.empty))
  protected def initialize(comm:SbtShellCommunication): Unit = {
    comm.command("initialize", showShell = false)
  }
  protected def modifySetting(settings: SettingMap,
                              setting: String,
                              taskName: String,
                              value: String,
                              comm: SbtShellCommunication,
                              modificationCondition: String => Boolean,
                              shouldSet: Boolean = false): Future[Option[SettingMap]] = {
    val handler = SettingQueryHandler(setting, taskName, comm)
    for {
      opts <- handler.getSettingValue()
      optsSet <- if (modificationCondition(opts))
        if (shouldSet) handler.setSettingValue(value) else handler.addToSettingValue(value)
      else Future(true)
    } yield if (optsSet) Some(settings + ((setting, taskName) -> opts)) else None
  }
  protected def resetSbtSettingsForUi(comm: SbtShellCommunication, oldSettings: SettingMap): Future[Boolean] = {
    Future.sequence(for (((setting, taskName), value) <- oldSettings) yield {
      SettingQueryHandler(setting, taskName, comm).setSettingValue(value)
=======
  protected def modifySbtSettingsForUi(comm: SbtShellCommunication): Future[SettingMap] =
    Future(Map.empty)
  protected def initialize(comm:SbtShellCommunication): Unit =
    comm.command("initialize", showShell = false)

  protected def modifySetting(settings: SettingMap,
                             setting: String,
                             showTaskName: String,
                             setTaskName: String,
                             value: String,
                             comm: SbtShellCommunication,
                             modificationCondition: String => Boolean,
                             shouldSet: Boolean = false,
                             shouldRevert: Boolean = true): Future[SettingMap] = {
    val (projectUri, projectId) = getSbtProjectUriAndId
    val showHandler = SettingQueryHandler(setting, Some(showTaskName), projectUri, projectId, comm)
    val setHandler = if (showTaskName == setTaskName) showHandler else
      SettingQueryHandler(setting, Some(setTaskName), projectUri, projectId, comm)
    showHandler.getSettingValue().flatMap {
      opts =>
        (if (modificationCondition(opts))
          if (shouldSet) setHandler.setSettingValue(value) else setHandler.addToSettingValue(value)
        else Future(true)).flatMap { success =>
          //TODO check 'opts.nonEmpty()' is required so that we don't try to mess up settings if nothing was read
          if (success && shouldRevert && opts.nonEmpty && modificationCondition(opts))
            Future(settings + (SettingEntry(setting, Some(setTaskName), projectUri, projectId) -> opts))
          else if (success) Future(settings)
          else Future.failed[SettingMap](new RuntimeException("Failed to modify sbt project settings"))
          //TODO: meaningful report if settings were not set correctly
        }
    }
  }

  protected def resetSbtSettingsForUi(comm: SbtShellCommunication, oldSettings: SettingMap): Future[Boolean] = {
    Future.sequence(for ((settingEntry, value) <- oldSettings) yield {
      SettingQueryHandler(settingEntry, comm).setSettingValue(value)
>>>>>>> d49fd8f0
    }) map { _.forall(identity)}
  }

  override def getModules: Array[Module] = {
    ApplicationManager.getApplication.runReadAction(new Computable[Array[Module]] {
      @SuppressWarnings(Array("ConstantConditions"))
      def compute: Array[Module] = {
        searchTest match {
          case SearchForTest.ACCROSS_MODULE_DEPENDENCIES if getModule != null =>
            val buffer = new ArrayBuffer[Module]()
            buffer += getModule
            for (module <- ModuleManager.getInstance(getProject).getModules) {
              if (ModuleManager.getInstance(getProject).isModuleDependent(getModule, module)) {
                buffer += module
              }
            }
            buffer.toArray
          case SearchForTest.IN_SINGLE_MODULE if getModule != null => Array(getModule)
          case SearchForTest.IN_WHOLE_PROJECT => ModuleManager.getInstance(getProject).getModules
          case _ => Array.empty
        }
      }
    })
  }

  protected def getSuiteClass: PsiClass = {
    val suiteClasses = suitePaths.map(suitePath => getClazz(suitePath, withDependencies = true)).filter(_ != null)

    if (suiteClasses.isEmpty) {
      throw new RuntimeConfigurationException(errorMessage)
    }

    if (suiteClasses.size > 1) {
      throw new RuntimeConfigurationException("Multiple suite traits detected: " + suiteClasses)
    }

    suiteClasses.head
  }

  override def checkConfiguration() {
    def checkModule() = if (getModule == null) throw new RuntimeConfigurationException("Module is not specified")

    testKind match {
      case TestKind.ALL_IN_PACKAGE =>
        searchTest match {
          case SearchForTest.IN_WHOLE_PROJECT =>
          case SearchForTest.IN_SINGLE_MODULE | SearchForTest.ACCROSS_MODULE_DEPENDENCIES => checkModule()
        }
        val pack = JavaPsiFacade.getInstance(project).findPackage(getTestPackagePath)
        if (pack == null) {
          throw new RuntimeConfigurationException("Package doesn't exist")
        }
      case TestKind.CLASS | TestKind.TEST_NAME =>
        checkModule()
        if (getTestClassPath == "") {
          throw new RuntimeConfigurationException("Test Class is not specified")
        }
        val clazz = getClassPathClazz
        if (clazz == null || isInvalidSuite(clazz)) {
          if (clazz != null && !ScalaPsiUtil.isInheritorDeep(clazz, getSuiteClass)) {
            throw new RuntimeConfigurationException("Class %s is not inheritor of Suite trait".format(getTestClassPath))
          } else {
            throw new RuntimeConfigurationException("No Suite Class is found for Class %s in module %s".
              format(getTestClassPath,
              getModule.getName))
          }
        }
        if (testKind == TestKind.TEST_NAME && getTestName == "") {
          throw new RuntimeConfigurationException("Test Name is not specified")
        }
      case TestKind.REGEXP =>
        checkModule()
        checkRegexps((e, p) => new RuntimeConfigurationException(s"Failed to compile pattern $p"), new RuntimeConfigurationException("No patterns detected"))
    }

    JavaRunConfigurationExtensionManager.checkConfigurationIsValid(this)
  }

  def getConfigurationEditor: SettingsEditor[_ <: RunConfiguration] = {
    val group: SettingsEditorGroup[AbstractTestRunConfiguration] = new SettingsEditorGroup
    group.addEditor(ExecutionBundle.message("run.configuration.configuration.tab.title"),
      new AbstractTestRunConfigurationEditor(project, this))
    JavaRunConfigurationExtensionManager.getInstance.appendEditors(this, group)
    group.addEditor(ExecutionBundle.message("logs.tab.title"), new LogConfigurationPanel)
    group
  }

  protected[test] def isInvalidSuite(clazz: PsiClass): Boolean = AbstractTestRunConfiguration.isInvalidSuite(clazz, getSuiteClass)

  protected def zippedRegexps: Array[(String, String)] = getClassRegexps.zipAll(getTestRegexps, "", "")

  protected def checkRegexps(compileException: (PatternSyntaxException, String) => Exception, noPatternException: Exception): Unit = {
    val patterns = zippedRegexps
    if (patterns.isEmpty) throw noPatternException
    for ((classString, testString) <- patterns) {
      try {
        Pattern.compile(classString)
      } catch {
        case e: PatternSyntaxException => throw compileException(e, classString)
      }
      try {
        Pattern.compile(testString)
      } catch {
        case e: PatternSyntaxException => throw compileException(e, classString)
      }
    }
  }

  protected def findTestsByFqnCondition(classCondition: String => Boolean, testCondition: String => Boolean,
                                        classToTests: mutable.Map[String, Set[String]]): Unit = {
    val suiteClasses = AllClassesSearch.search(getSearchScope.intersectWith(GlobalSearchScopesCore.projectTestScope(project)),
      project).filter(c => classCondition(c.qualifiedName)).filterNot(isInvalidSuite)
    //we don't care about linearization here, so can process in arbitrary order
    @tailrec
    def getTestNames(classesToVisit: List[ScTypeDefinition], visited: Set[ScTypeDefinition] = Set.empty,
                     res: Set[String] = Set.empty): Set[String] = {
      if (classesToVisit.isEmpty) res
      else if (visited.contains(classesToVisit.head)) getTestNames(classesToVisit.tail, visited, res)
      else {
        getTestNames(classesToVisit.head.supers.toList.filter(_.isInstanceOf[ScTypeDefinition]).
          map(_.asInstanceOf[ScTypeDefinition]).filter(!visited.contains(_)) ++ classesToVisit.tail,
          visited + classesToVisit.head,
          res ++ TestNodeProvider.getTestNames(classesToVisit.head, configurationProducer))
      }
    }

    suiteClasses.map {
      case aSuite: ScTypeDefinition =>
        val tests = getTestNames(List(aSuite))
        classToTests += (aSuite.qualifiedName -> tests.filter(testCondition))
      case _ => None
    }
  }

  protected def getRegexpClassesAndTests: Map[String, Set[String]] = {
    val patterns = zippedRegexps
    val classToTests = mutable.Map[String, Set[String]]()
    if (DumbService.getInstance(project).isDumb)
      throw new ExecutionException("Can't run pattern run configurations while indexes are updating ")

    def getCondition(patternString: String): String => Boolean = {
      try {
        val pattern = Pattern.compile(patternString)
        (input: String) => input != null && (pattern.matcher(input).matches ||
          input.startsWith("_root_.") && pattern.matcher(input.substring("_root_.".length)).matches)
      } catch {
        case e: PatternSyntaxException =>
          throw new ExecutionException(s"Failed to compile pattern $patternString", e)
      }
    }

    patterns foreach {
      case ("", "") => //do nothing, empty patterns are ignored
      case ("", testPatternString) => //run all tests with names matching the pattern
        findTestsByFqnCondition(_ => true, getCondition(testPatternString), classToTests)
      case (classPatternString, "") => //run all tests for all classes matching the pattern
        findTestsByFqnCondition(getCondition(classPatternString), _ => true, classToTests)
      case (classPatternString, testPatternString) => //the usual case
        findTestsByFqnCondition(getCondition(classPatternString), getCondition(testPatternString), classToTests)
    }
    classToTests.toMap.filter(_._2.nonEmpty)
  }

  private def addParametersString(pString: String, add: String => Unit): Unit = ParametersList.parse(pString).foreach(add)

  def addClassesAndTests(classToTests: Map[String, Set[String]], add: String => Unit): Unit = {
    for ((className, tests) <- classToTests) {
      add(classKey)
      add(className)
      for (test <- tests if test != "") {
        add(testNameKey)
        add(test)
      }
    }
  }

  protected def escapeTestName(test: String): String = if (test.contains(" ")) "\"" + test + "\"" else test
<<<<<<< HEAD
=======
  protected def escapeClassAndTest(input: String): String = input

  def getReporterParams: String = ""
>>>>>>> d49fd8f0

  def buildSbtParams(classToTests: Map[String, Set[String]]): Seq[String] = {
    (for ((aClass, tests) <- classToTests) yield {
      if (tests.isEmpty) Seq(s"$sbtClassKey$aClass")
      else for (test <- tests) yield sbtClassKey + escapeClassAndTest(aClass + sbtTestNameKey + escapeTestName(test))
    }).flatten.toSeq
  }

  private def getTestMap(classes: Seq[String], failedTests: Seq[(String, String)]): Map[String, Set[String]] = {
    if (failedTests == null) {
      if (testKind == TestKind.REGEXP) {
        getRegexpClassesAndTests
      } else {
        //this is a "by-name" test for single suite, better fail in a known manner then do something undefined
        if (testKind == TestKind.TEST_NAME) assert(classes.size == 1)
        if (testKind == TestKind.TEST_NAME) Map{(classes.head, splitTests.toSet)}
        else Map(classes.map((_, Set[String]())):_*)
      }
    } else {
      failedTests.groupBy(_._1).map{case (aClass, tests) => (aClass, tests.map(_._2).toSet)}.filter(_._2.nonEmpty)
    }
  }

  override def getState(executor: Executor, env: ExecutionEnvironment): RunProfileState = {
    def classNotFoundError() {
      throw new ExecutionException("Test class not found.")
    }
    var clazz: PsiClass = null
    var suiteClass: PsiClass = null
    var pack: ScPackage = null
    try {
      testKind match {
        case TestKind.CLASS =>
          clazz = getClassPathClazz
        case TestKind.ALL_IN_PACKAGE =>
          pack = ScPackageImpl(getPackage(getTestPackagePath))
        case TestKind.TEST_NAME =>
          clazz = getClassPathClazz
          if (getTestName == null || getTestName == "") throw new ExecutionException("Test name not found.")
        case TestKind.REGEXP =>
          checkRegexps((e, p) => new ExecutionException(s"Failed to compile pattern $p", e), new ExecutionException("No patterns detected"))
      }
      suiteClass = getSuiteClass
    }
    catch {
      case _ if clazz == null => classNotFoundError()
    }
    if (clazz == null && pack == null && testKind != TestKind.REGEXP) classNotFoundError()
    if (suiteClass == null)
      throw new ExecutionException(errorMessage)
    val classes = new mutable.HashSet[PsiClass]
    testKind match {
      case TestKind.CLASS | TestKind.TEST_NAME =>
        //requires explicitly state class
        if (ScalaPsiUtil.isInheritorDeep(clazz, suiteClass)) classes += clazz else throw new ExecutionException("Not found suite class.")
      case TestKind.ALL_IN_PACKAGE =>
        val scope = getScope(withDependencies = false)
        def getClasses(pack: ScPackage): Seq[PsiClass] = {
          val buffer = new ArrayBuffer[PsiClass]

          buffer ++= pack.getClasses(scope)
          for (p <- pack.getSubPackages) {
            buffer ++= getClasses(ScPackageImpl(p))
          }
          if (configurationFactory.getType.isInstanceOf[UTestConfigurationType])
            buffer.filter {_.isInstanceOf[ScObject]}
          else buffer
        }
        for (cl <- getClasses(pack)) {
          if (!isInvalidSuite(cl))
            classes += cl
        }
        if (classes.isEmpty) throw new ExecutionException("Not found suite class.")
      case TestKind.REGEXP =>
        //actuall addition of suites and tests happens in addPatterns()
    }

    val module = getModule
    if (module == null) throw new ExecutionException("Module is not specified")

    val state = new JavaCommandLineState(env) with AbstractTestRunConfiguration.TestCommandLinePatcher {
      val getClasses: Seq[String] = getClassFileNames(classes)

      protected override def createJavaParameters: JavaParameters = {
        val params = new JavaParameters()

        params.setCharset(null)
        var vmParams = getJavaOptions

        //expand macros
        vmParams = PathMacroManager.getInstance(project).expandPath(vmParams)

        if (module != null) {
          vmParams = PathMacroManager.getInstance(module).expandPath(vmParams)
        }

        val mutableEnvVariables = new mutable.HashMap[String, String]() ++ getEnvVariables
        params.setEnv(mutableEnvVariables)

        //expand environment variables in vmParams
        for (entry <- params.getEnv.entrySet) {
          vmParams = StringUtil.replace(vmParams, "$" + entry.getKey + "$", entry.getValue, false)
        }

        params.getVMParametersList.addParametersString(vmParams)
        val wDir = getWorkingDirectory
        params.setWorkingDirectory(expandPath(wDir))

//        params.getVMParametersList.addParametersString("-Xnoagent -Djava.compiler=NONE -Xdebug " +
//          "-Xrunjdwp:transport=dt_socket,server=y,suspend=y,address=5010")

        val rtJarPath = ScalaUtil.runnersPath()
        params.getClassPath.add(rtJarPath)
        if (addIntegrationTestsClasspath) {
          //a workaround to add jars for integration tests
          val integrationTestsPath = ScalaUtil.testingSupportTestPath()
          params.getClassPath.add(integrationTestsPath)
        }

        searchTest match {
          case SearchForTest.IN_WHOLE_PROJECT =>
            var jdk: Sdk = null
            for (module <- ModuleManager.getInstance(project).getModules if jdk == null) {
              jdk = JavaParameters.getValidJdkToRunModule(module, false)
            }
            params.configureByProject(project, JavaParameters.JDK_AND_CLASSES_AND_TESTS, jdk)
          case _ =>
            params.configureByModule(module, JavaParameters.JDK_AND_CLASSES_AND_TESTS, JavaParameters.getValidJdkToRunModule(module, false))
        }

        params.setMainClass(mainClass)

        def addParameters(add: String => Unit, after: Unit => Unit) = {

          addClassesAndTests(getTestMap(getClasses, getFailedTests), add)
          if (reporterClass != null) {
            add("-C")
            add(reporterClass)
          }

          add("-showProgressMessages")
          add(showProgressMessages.toString)
          after()
        }

        val (myAdd, myAfter): (String => Unit, Unit => Unit) =
          if (JdkUtil.useDynamicClasspath(getProject)) {
          try {
            val fileWithParams: File = File.createTempFile("abstracttest", ".tmp")
            val outputStream = new FileOutputStream(fileWithParams)
            val printer: PrintStream = new PrintStream(outputStream)
            params.getProgramParametersList.add("@" + fileWithParams.getPath)

            (printer.println, _ => printer.close())
          }
          catch {
            case ioException: IOException => throw new ExecutionException("Failed to create dynamic classpath file with command-line args.", ioException)
          }
        } else {
          (params.getProgramParametersList.add(_), _ => ())
        }

        addParametersString(getTestArgs, myAdd)
        addParameters(myAdd, myAfter)

        for (ext <- Extensions.getExtensions(RunConfigurationExtension.EP_NAME)) {
          ext.updateJavaParameters(currentConfiguration, params, getRunnerSettings)
        }

        params
      }

      override def execute(executor: Executor, runner: ProgramRunner[_ <: RunnerSettings]): ExecutionResult = {
        val processHandler = if (useSbt) {
          //use a process running sbt
          val sbtProcessManager = SbtProcessManager.forProject(project)
          //make sure the process is initialized
          val shellRunner = sbtProcessManager.openShellRunner()
          //TODO: this null is really weird
          SbtProcessHandlerWrapper(shellRunner createProcessHandler null)
        } else startProcess()
        val runnerSettings = getRunnerSettings
        if (getConfiguration == null) setConfiguration(currentConfiguration)
        val config = getConfiguration
        JavaRunConfigurationExtensionManager.getInstance.
          attachExtensionsToProcess(currentConfiguration, processHandler, runnerSettings)
          val consoleProperties = new SMTRunnerConsoleProperties(currentConfiguration, "Scala", executor)
            with PropertiesExtension {
            override def getTestLocator = new ScalaTestLocationProvider

            def getRunConfigurationBase: RunConfigurationBase = config
          }

          consoleProperties.setIdBasedTestTree(true)

          // console view
          val consoleView = if (useSbt && !useUiWithSbt) {
            val console = new ConsoleViewImpl(project, true)
            console.attachToProcess(processHandler)
            console
          } else SMTestRunnerConnectionUtil.createAndAttachConsole("Scala", processHandler, consoleProperties)

          val res = new DefaultExecutionResult(
            consoleView, processHandler,
            createActions(consoleView, processHandler, executor): _*)

        consoleView match {
          case testConsole: BaseTestsOutputConsoleView =>
            val rerunFailedTestsAction = new AbstractTestRerunFailedTestsAction(testConsole)
            rerunFailedTestsAction.init(testConsole.getProperties)
            rerunFailedTestsAction.setModelProvider(new Getter[TestFrameworkRunningModel] {
              def get: TestFrameworkRunningModel = {
                testConsole.asInstanceOf[SMTRunnerConsoleView].getResultsViewer
              }
            })
            res.setRestartActions(rerunFailedTestsAction, new ToggleAutoTestAction() {
              override def isDelayApplicable: Boolean = false

              override def getAutoTestManager(project: Project): AbstractAutoTestManager = JavaAutoRunManager.getInstance(project)
            })
          case _ =>
        }
        if (useSbt) {
<<<<<<< HEAD
          val commands = buildSbtParams(getTestMap(getClasses, getFailedTests)).map("testOnly" + _)
=======
          val commands = buildSbtParams(getTestMap(getClasses, getFailedTests)).
            map(SettingQueryHandler.getProjectIdPrefix(SbtUtil.getSbtProjectIdSeparated(getModule)) + "testOnly" + _)
>>>>>>> d49fd8f0
          val comm = SbtShellCommunication.forProject(project)
          val handler = new SbtTestEventHandler(processHandler)
          (if (useUiWithSbt) {
            initialize(comm)
            modifySbtSettingsForUi(comm)
<<<<<<< HEAD
          } else Future(Some(SettingMap()))) flatMap {
            //TODO: meaningful report if settings were not set correctly
            case None => Future() //do nothing, the environment is not ready
            case Some(oldSettings) => Future.sequence(commands.map(comm.command(_, {},
              SbtShellCommunication.listenerAggregator(handler), showShell = false))) flatMap {
              _ => resetSbtSettingsForUi(comm, oldSettings)
            }
          }  onComplete {_ => handler.closeRoot()}
=======
          } else Future(SettingMap())) flatMap {
            oldSettings => Future.sequence(commands.map(comm.command(_, {},
              SbtShellCommunication.listenerAggregator(handler), showShell = false))) flatMap {
              _ => resetSbtSettingsForUi(comm, oldSettings)
            }
          } onComplete {_ => handler.closeRoot()}
>>>>>>> d49fd8f0
        }
        res
      }
    }
    state
  }

  protected def getSbtProjectUriAndId: (Option[String], Option[String]) = SbtUtil.getSbtProjectIdSeparated(getModule)

  protected def getClassFileNames(classes: mutable.HashSet[PsiClass]): Seq[String] = classes.map(_.qualifiedName).toSeq

  override def writeExternal(element: Element) {
    super.writeExternal(element)
    JavaRunConfigurationExtensionManager.getInstance.writeExternal(this, element)
    writeModule(element)
    JDOMExternalizer.write(element, "path", getTestClassPath)
    JDOMExternalizer.write(element, "package", getTestPackagePath)
    JDOMExternalizer.write(element, "vmparams", getJavaOptions)
    JDOMExternalizer.write(element, "params", getTestArgs)
    JDOMExternalizer.write(element, "workingDirectory", workingDirectory)
    JDOMExternalizer.write(element, "searchForTest", searchTest.toString)
    JDOMExternalizer.write(element, "testName", testName)
    JDOMExternalizer.write(element, "testKind", if (testKind != null) testKind.toString else TestKind.CLASS.toString)
    JDOMExternalizer.write(element, "showProgressMessages", showProgressMessages.toString)
    JDOMExternalizer.write(element, "useSbt", useSbt)
    JDOMExternalizer.write(element, "useUiWithSbt", useUiWithSbt)
    val classRegexps: Map[String, String] = Map(zippedRegexps.zipWithIndex.map{case ((c, _), i) => (i.toString, c)}:_*)
    val testRegexps: Map[String, String] = Map(zippedRegexps.zipWithIndex.map{case ((_, t), i) => (i.toString, t)}:_*)
    JDOMExternalizer.writeMap(element, classRegexps, "classRegexps", "pattern")
    JDOMExternalizer.writeMap(element, testRegexps, "testRegexps", "pattern")
    JDOMExternalizer.writeMap(element, envs, "envs", "envVar")
    PathMacroManager.getInstance(getProject).collapsePathsRecursively(element)
  }

  override def readExternal(element: Element) {
    def loadRegexps(pMap: mutable.Map[String, String]): Array[String] = {
      val res = new Array[String](pMap.size)
      pMap.foreach{case (index, pattern) => res(Integer.parseInt(index)) = pattern}
      res
    }
    PathMacroManager.getInstance(getProject).expandPaths(element)
    super.readExternal(element)
    JavaRunConfigurationExtensionManager.getInstance.readExternal(this, element)
    readModule(element)
    testClassPath = JDOMExternalizer.readString(element, "path")
    testPackagePath = JDOMExternalizer.readString(element, "package")
    javaOptions = JDOMExternalizer.readString(element, "vmparams")
    testArgs = JDOMExternalizer.readString(element, "params")
    workingDirectory = JDOMExternalizer.readString(element, "workingDirectory")
    val classRegexpsMap = mutable.Map[String, String]()
    JDOMExternalizer.readMap(element, classRegexpsMap, "classRegexps", "pattern")
    classRegexps = loadRegexps(classRegexpsMap)
    val testRegexpssMap = mutable.Map[String, String]()
    JDOMExternalizer.readMap(element, testRegexpssMap, "testRegexps", "pattern")
    testRegexps = loadRegexps(testRegexpssMap)
    JDOMExternalizer.readMap(element, envs, "envs", "envVar")
    val s = JDOMExternalizer.readString(element, "searchForTest")
    for (search <- SearchForTest.values()) {
      if (search.toString == s) searchTest = search
    }
    testName = Option(JDOMExternalizer.readString(element, "testName")).getOrElse("")
    testKind = TestKind.fromString(Option(JDOMExternalizer.readString(element, "testKind")).getOrElse("Class"))
    showProgressMessages = JDOMExternalizer.readBoolean(element, "showProgressMessages")
    useSbt = JDOMExternalizer.readBoolean(element, "useSbt")
    useUiWithSbt = JDOMExternalizer.readBoolean(element, "useUiWithSbt")
  }
}

trait SuiteValidityChecker {
  protected[test] def isInvalidSuite(clazz: PsiClass, suiteClass: PsiClass): Boolean = {
    isInvalidClass(clazz) || {
      val list: PsiModifierList = clazz.getModifierList
      list != null && list.hasModifierProperty(PsiModifier.ABSTRACT) || lackSuitableConstructor(clazz)
    } || !ScalaPsiUtil.isInheritorDeep(clazz, suiteClass)
  }

  protected[test] def lackSuitableConstructor(clazz: PsiClass): Boolean

  protected[test] def isInvalidClass(clazz: PsiClass): Boolean = !clazz.isInstanceOf[ScClass]
}

object AbstractTestRunConfiguration extends SuiteValidityChecker {

<<<<<<< HEAD
  type SettingMap = Map[(String, String), String]
  def SettingMap(): SettingMap = Map[(String, String), String]()
=======
  case class SettingEntry(settingName: String, task: Option[String], sbtProjectUri: Option[String], sbtProjectId: Option[String])
  type SettingMap = Map[SettingEntry, String]
  def SettingMap(): SettingMap = Map[SettingEntry, String]()
>>>>>>> d49fd8f0

  private[test] trait TestCommandLinePatcher {
    private var failedTests: Seq[(String, String)] = _

    def setFailedTests(failedTests: Seq[(String, String)]) {
      this.failedTests = Option(failedTests).map(_.distinct).orNull
    }

    def getFailedTests: Seq[(String, String)] = failedTests

    def getClasses: Seq[String]

    @BeanProperty
    var configuration: RunConfigurationBase = _
  }

  private[test] trait PropertiesExtension extends SMTRunnerConsoleProperties{
    def getRunConfigurationBase: RunConfigurationBase
  }

  protected[test] def lackSuitableConstructor(clazz: PsiClass): Boolean = {
    val constructors = clazz match {
      case c: ScClass => c.secondaryConstructors.filter(_.isConstructor).toList ::: c.constructor.toList
      case _ => clazz.getConstructors.toList
    }
    for (con <- constructors) {
      if (con.isConstructor && con.getParameterList.getParametersCount == 0) {
        con match {
          case owner: ScModifierListOwner =>
            if (owner.hasModifierProperty(PsiModifier.PUBLIC)) return false
          case _ =>
        }
      }
    }
    true
  }
}<|MERGE_RESOLUTION|>--- conflicted
+++ resolved
@@ -39,20 +39,13 @@
 import org.jetbrains.plugins.scala.project.maven.ScalaTestDefaultWorkingDirectoryProvider
 import org.jetbrains.plugins.scala.testingSupport.ScalaTestingConfiguration
 import org.jetbrains.plugins.scala.testingSupport.locationProvider.ScalaTestLocationProvider
-<<<<<<< HEAD
-import org.jetbrains.plugins.scala.testingSupport.test.AbstractTestRunConfiguration.{PropertiesExtension, SettingMap}
-=======
 import org.jetbrains.plugins.scala.testingSupport.test.AbstractTestRunConfiguration.{PropertiesExtension, SettingEntry, SettingMap}
->>>>>>> d49fd8f0
 import org.jetbrains.plugins.scala.testingSupport.test.TestRunConfigurationForm.{SearchForTest, TestKind}
 import org.jetbrains.plugins.scala.testingSupport.test.sbt.{SbtProcessHandlerWrapper, SbtTestEventHandler}
 import org.jetbrains.plugins.scala.testingSupport.test.structureView.TestNodeProvider
 import org.jetbrains.plugins.scala.testingSupport.test.utest.UTestConfigurationType
 import org.jetbrains.plugins.scala.util.ScalaUtil
-<<<<<<< HEAD
-=======
 import org.jetbrains.sbt.SbtUtil
->>>>>>> d49fd8f0
 import org.jetbrains.sbt.shell.{SbtProcessManager, SbtShellCommunication, SettingQueryHandler}
 
 import scala.annotation.tailrec
@@ -270,31 +263,6 @@
   def testNameKey: String = "-testName"
   protected def sbtClassKey = " "
   protected def sbtTestNameKey = " "
-<<<<<<< HEAD
-  protected def modifySbtSettingsForUi(comm: SbtShellCommunication): Future[Option[SettingMap]] =
-    Future(Some(Map.empty))
-  protected def initialize(comm:SbtShellCommunication): Unit = {
-    comm.command("initialize", showShell = false)
-  }
-  protected def modifySetting(settings: SettingMap,
-                              setting: String,
-                              taskName: String,
-                              value: String,
-                              comm: SbtShellCommunication,
-                              modificationCondition: String => Boolean,
-                              shouldSet: Boolean = false): Future[Option[SettingMap]] = {
-    val handler = SettingQueryHandler(setting, taskName, comm)
-    for {
-      opts <- handler.getSettingValue()
-      optsSet <- if (modificationCondition(opts))
-        if (shouldSet) handler.setSettingValue(value) else handler.addToSettingValue(value)
-      else Future(true)
-    } yield if (optsSet) Some(settings + ((setting, taskName) -> opts)) else None
-  }
-  protected def resetSbtSettingsForUi(comm: SbtShellCommunication, oldSettings: SettingMap): Future[Boolean] = {
-    Future.sequence(for (((setting, taskName), value) <- oldSettings) yield {
-      SettingQueryHandler(setting, taskName, comm).setSettingValue(value)
-=======
   protected def modifySbtSettingsForUi(comm: SbtShellCommunication): Future[SettingMap] =
     Future(Map.empty)
   protected def initialize(comm:SbtShellCommunication): Unit =
@@ -331,7 +299,6 @@
   protected def resetSbtSettingsForUi(comm: SbtShellCommunication, oldSettings: SettingMap): Future[Boolean] = {
     Future.sequence(for ((settingEntry, value) <- oldSettings) yield {
       SettingQueryHandler(settingEntry, comm).setSettingValue(value)
->>>>>>> d49fd8f0
     }) map { _.forall(identity)}
   }
 
@@ -509,12 +476,9 @@
   }
 
   protected def escapeTestName(test: String): String = if (test.contains(" ")) "\"" + test + "\"" else test
-<<<<<<< HEAD
-=======
   protected def escapeClassAndTest(input: String): String = input
 
   def getReporterParams: String = ""
->>>>>>> d49fd8f0
 
   def buildSbtParams(classToTests: Map[String, Set[String]]): Seq[String] = {
     (for ((aClass, tests) <- classToTests) yield {
@@ -738,34 +702,19 @@
           case _ =>
         }
         if (useSbt) {
-<<<<<<< HEAD
-          val commands = buildSbtParams(getTestMap(getClasses, getFailedTests)).map("testOnly" + _)
-=======
           val commands = buildSbtParams(getTestMap(getClasses, getFailedTests)).
             map(SettingQueryHandler.getProjectIdPrefix(SbtUtil.getSbtProjectIdSeparated(getModule)) + "testOnly" + _)
->>>>>>> d49fd8f0
           val comm = SbtShellCommunication.forProject(project)
           val handler = new SbtTestEventHandler(processHandler)
           (if (useUiWithSbt) {
             initialize(comm)
             modifySbtSettingsForUi(comm)
-<<<<<<< HEAD
-          } else Future(Some(SettingMap()))) flatMap {
-            //TODO: meaningful report if settings were not set correctly
-            case None => Future() //do nothing, the environment is not ready
-            case Some(oldSettings) => Future.sequence(commands.map(comm.command(_, {},
-              SbtShellCommunication.listenerAggregator(handler), showShell = false))) flatMap {
-              _ => resetSbtSettingsForUi(comm, oldSettings)
-            }
-          }  onComplete {_ => handler.closeRoot()}
-=======
           } else Future(SettingMap())) flatMap {
             oldSettings => Future.sequence(commands.map(comm.command(_, {},
               SbtShellCommunication.listenerAggregator(handler), showShell = false))) flatMap {
               _ => resetSbtSettingsForUi(comm, oldSettings)
             }
           } onComplete {_ => handler.closeRoot()}
->>>>>>> d49fd8f0
         }
         res
       }
@@ -849,14 +798,9 @@
 
 object AbstractTestRunConfiguration extends SuiteValidityChecker {
 
-<<<<<<< HEAD
-  type SettingMap = Map[(String, String), String]
-  def SettingMap(): SettingMap = Map[(String, String), String]()
-=======
   case class SettingEntry(settingName: String, task: Option[String], sbtProjectUri: Option[String], sbtProjectId: Option[String])
   type SettingMap = Map[SettingEntry, String]
   def SettingMap(): SettingMap = Map[SettingEntry, String]()
->>>>>>> d49fd8f0
 
   private[test] trait TestCommandLinePatcher {
     private var failedTests: Seq[(String, String)] = _
