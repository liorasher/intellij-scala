package org.jetbrains.plugins.scala
package annotator

import collection.mutable.{HashSet, HashMap}
import com.intellij.codeInsight.intention.IntentionAction
import com.intellij.openapi.util.{Key, TextRange}
import com.intellij.psi.util.{PsiTreeUtil}
import highlighter.{AnnotatorHighlighter}
import importsTracker._
import lang.lexer.ScalaTokenTypes
import lang.psi.api.expr._


import lang.psi.api.statements._
import lang.psi.api.statements.params.{ScClassParameter}
import lang.psi.api.toplevel.typedef._
import lang.psi.api.toplevel.templates.ScTemplateBody
import com.intellij.lang.annotation._

import lang.psi.ScalaPsiUtil
import lang.psi.api.ScalaFile
import lang.psi.api.toplevel.imports.usages.ImportUsed
import lang.psi.api.toplevel.imports.{ScImportExpr, ScImportSelector}
import org.jetbrains.plugins.scala.lang.psi.api.base._
import org.jetbrains.plugins.scala.lang.resolve._
import com.intellij.codeInspection._
import org.jetbrains.plugins.scala.annotator.intention._
import org.jetbrains.plugins.scala.overrideImplement.ScalaOIUtil
import patterns.ScBindingPattern
import quickfix.ImplementMethodsQuickFix
import quickfix.modifiers.{RemoveModifierQuickFix, AddModifierQuickFix}
import modifiers.ModifierChecker
import org.jetbrains.plugins.scala.lang.formatting.settings.ScalaCodeStyleSettings
import com.intellij.psi._
import tree.TokenSet
import com.intellij.psi.codeStyle.CodeStyleSettingsManager
import org.jetbrains.plugins.scala.lang.psi.api.toplevel.ScTypeBoundsOwner
import types.ScTypeElement
import org.jetbrains.plugins.scala.lang.psi.types.result.{TypeResult, Success, TypingContext}
import org.jetbrains.plugins.scala.lang.psi.types.{Conformance, ScType, FullSignature}
import scala.collection.Set
import scala.Some

/**
 *    User: Alexander Podkhalyuzin
 *    Date: 23.06.2008
 */

class ScalaAnnotator extends Annotator {
  def annotate(element: PsiElement, holder: AnnotationHolder) {
    if (element.getNode.getFirstChildNode == null && element.getTextRange.getStartOffset == 0) {
      val sFile = element.getContainingFile.asInstanceOf[ScalaFile]
      ImportTracker.getInstance(sFile.getProject).removeAnnotatedFile(sFile)
    }

    element match {
      case x: ScFunction if x.getParent.isInstanceOf[ScTemplateBody] => {
        //todo: unhandled case abstract override
        //checkOverrideMethods(x, holder)
      }
      case x: ScTemplateDefinition => {
        //todo uncomment when lineariztion problems will be fixed
        //checkImplementedMethods(x, holder)
      }
      case ref: ScReferenceElement => {
        ref.qualifier match {
          case None => checkNotQualifiedReferenceElement(ref, holder)
          case Some(_) => checkQualifiedReferenceElement(ref, holder)
        }
      }
      case impExpr: ScImportExpr => {
        checkImportExpr(impExpr, holder)
      }
      case ret: ScReturnStmt => {
        checkExplicitTypeForReturnStatement(ret, holder)
      }
      case ml: ScModifierList => {
        ModifierChecker.checkModifiers(ml, holder)
      }
      case sFile: ScalaFile => {
        ImportTracker.getInstance(sFile.getProject).markFileAnnotated(sFile)
      }
      case sTypeParam: ScTypeBoundsOwner => {
        checkTypeParamBounds(sTypeParam, holder)
      }
      case value: ScPatternDefinition => {
        checkValueDefinitionType(value, holder)
      }
<<<<<<< HEAD
=======
      case expr: ScExpression if (Option(PsiTreeUtil.getParentOfType(expr, classOf[ScFunction])).exists(_.getNode.getLastChildNode == expr.getNode)) => {
        checkExplicitTypeForReturnExpression(expr, holder)
      }
>>>>>>> c598c0dd
      case _ => AnnotatorHighlighter.highlightElement(element, holder)
    }
  }

  private def checkTypeParamBounds(sTypeParam: ScTypeBoundsOwner, holder: AnnotationHolder) = {}

  private def checkValueDefinitionType(value: ScPatternDefinition, holder: AnnotationHolder): Unit = {
    val valueType = value.typeElement match {
      case Some(te: ScTypeElement) => te.getType(TypingContext.empty)
      case _ => return //nothing good to check
    }
    val exprType = value.expr.getType(TypingContext.empty)
    val conformance: (Boolean, Set[ImportUsed]) = ScalaAnnotator.smartCheckConformance(valueType, exprType, () => {value.expr.allTypesAndImports})
    if (!conformance._1) {
      import org.jetbrains.plugins.scala.lang.psi.types._
      val error = ScalaBundle.message("expr.type.does.not.conform", ScType.presentableText(exprType.getOrElse(Nothing)))
      val annotation: Annotation = holder.createErrorAnnotation(value.typeElement.getOrElse(value.getValToken), error)
      annotation.setHighlightType(ProblemHighlightType.GENERIC_ERROR_OR_WARNING)
      //todo: add fix to change value return type
    } else {
      ImportTracker.getInstance(value.getProject).
              registerUsedImports(value.getContainingFile.asInstanceOf[ScalaFile], conformance._2)
    }
  }

  private def checkNotQualifiedReferenceElement(refElement: ScReferenceElement, holder: AnnotationHolder) {

    def getFix: Seq[IntentionAction] = {
      val facade = JavaPsiFacade.getInstance(refElement.getProject)
      val classes = ScalaImportClassFix.getClasses(refElement, refElement.getProject)
      if (classes.length == 0) return Seq.empty
      return Seq[IntentionAction](new ScalaImportClassFix(classes, refElement))
    }

    val resolve: Array[ResolveResult] = refElement.multiResolve(false)
    def processError(countError: Boolean, fixes: => Seq[IntentionAction]) = {
      //todo remove when resolve of unqualified expression will be fully implemented
      if (refElement.getManager.isInProject(refElement) && resolve.length == 0 &&
              (fixes.length > 0 || countError)) {
        val error = ScalaBundle.message("cannot.resolve", refElement.refName)
        val annotation = holder.createErrorAnnotation(refElement.nameId, error)
        annotation.setHighlightType(ProblemHighlightType.LIKE_UNKNOWN_SYMBOL)
        registerAddImportFix(refElement, annotation, fixes: _*)
      }
    }

    if (resolve.length != 1) {
      refElement match {
        case e: ScReferenceExpression if e.getParent.isInstanceOf[ScPrefixExpr] &&
                e.getParent.asInstanceOf[ScPrefixExpr].operation == e => //todo: this is hide !(Not Boolean)
        case e: ScReferenceExpression if e.getParent.isInstanceOf[ScInfixExpr] &&
                e.getParent.asInstanceOf[ScInfixExpr].operation == e => //todo: this is hide A op B
        case e: ScReferenceExpression => processError(false, getFix)
        case _ => refElement.getParent match {
          case s: ScImportSelector if resolve.length > 0 =>
          case _ => processError(true, getFix)
        }
      }
    }
    else {
      AnnotatorHighlighter.highlightReferenceElement(refElement, holder)
    }
    for (result <- resolve if result.isInstanceOf[ScalaResolveResult];
         scalaResult = result.asInstanceOf[ScalaResolveResult]) {
      registerUsedImports(refElement, scalaResult)
    }
    checkAccessForReference(resolve, refElement, holder)
  }

  private def checkQualifiedReferenceElement(refElement: ScReferenceElement, holder: AnnotationHolder) {
    AnnotatorHighlighter.highlightReferenceElement(refElement, holder)
    val settings: ScalaCodeStyleSettings =
           CodeStyleSettingsManager.getSettings(refElement.getProject).getCustomSettings(classOf[ScalaCodeStyleSettings])
    var resolve: Array[ResolveResult] = null
    resolve = refElement.multiResolve(false)
    for (result <- resolve if result.isInstanceOf[ScalaResolveResult];
         scalaResult = result.asInstanceOf[ScalaResolveResult]) {
      registerUsedImports(refElement, scalaResult)
    }
    checkAccessForReference(resolve, refElement, holder)
  }

  private def checkAccessForReference(resolve: Array[ResolveResult], refElement: ScReferenceElement, holder: AnnotationHolder) {
    if (resolve.length != 1) return
    resolve.apply(0) match {
      case res: ScalaResolveResult => {
        val memb: PsiMember = res.getElement match {
          case member: PsiMember => member
          case bind: ScBindingPattern => {
            ScalaPsiUtil.nameContext(bind) match {
              case member: PsiMember => member
              case _ => return
            }
          }
          case _ => return
        }
        if (!ResolveUtils.isAccessible(memb, refElement)) {
          val error = ScalaBundle.message("element.is.not.accessible", refElement.refName)
          val annotation = holder.createErrorAnnotation(refElement.nameId, error)
          annotation.setHighlightType(ProblemHighlightType.LIKE_UNKNOWN_SYMBOL)
          //todo: fixes for changing access
        }
      }
      case _ =>
    }
  }

  private def registerAddImportFix(refElement: ScReferenceElement, annotation: Annotation, actions: IntentionAction*) {
    for (action <- actions) {
      annotation.registerFix(action)
    }
  }

  private def registerUsedImports(element: PsiElement, result: ScalaResolveResult) {
    ImportTracker.getInstance(element.getProject).
            registerUsedImports(element.getContainingFile.asInstanceOf[ScalaFile], result.importsUsed)
  }

  private def checkImplementedMethods(clazz: ScTemplateDefinition, holder: AnnotationHolder) {
    clazz match {
      case _: ScTrait => return
      case _ =>
    }
    if (clazz.hasModifierProperty("abstract")) return
    if (ScalaOIUtil.getMembersToImplement(clazz).length > 0) {
      val error = clazz match {
        case _: ScClass => ScalaBundle.message("class.must.declared.abstract", clazz.getName)
        case _: ScObject => ScalaBundle.message("object.must.implement", clazz.getName)
        case _: ScNewTemplateDefinition => ScalaBundle.message("anonymous.class.must.declared.abstract")
      }
      val start = clazz.getTextRange.getStartOffset
      val eb = clazz.extendsBlock
      var end = eb.templateBody match {
        case Some(x) => {
          val shifted = eb.findElementAt(x.getStartOffsetInParent - 1) match {case w: PsiWhiteSpace => w case _ => x}
          shifted.getTextRange.getStartOffset
        }
        case None => eb.getTextRange.getEndOffset
      }

      val annotation: Annotation = holder.createErrorAnnotation(new TextRange(start, end), error)
      annotation.setHighlightType(ProblemHighlightType.GENERIC_ERROR_OR_WARNING)
      annotation.registerFix(new ImplementMethodsQuickFix(clazz))
    }
  }

  private def checkOverrideMethods(method: ScFunction, holder: AnnotationHolder) {
    val signatures = method.superSignatures
    if (signatures.length == 0) {
      if (method.hasModifierProperty("override")) {
        val annotation: Annotation = holder.createErrorAnnotation(method.nameId.getTextRange,
          ScalaBundle.message("method.overrides.nothing", method.getName))
        annotation.setHighlightType(ProblemHighlightType.GENERIC_ERROR_OR_WARNING)
        annotation.registerFix(new RemoveModifierQuickFix(method, "override"))
      }
    } else {
      if (!method.hasModifierProperty("override") && !method.isInstanceOf[ScFunctionDeclaration]) {
        def isConcrete(signature: FullSignature): Boolean = if (signature.element.isInstanceOf[PsiNamedElement])
          ScalaPsiUtil.nameContext(signature.element.asInstanceOf[PsiNamedElement]) match {
            case _: ScFunctionDefinition => true
            case method: PsiMethod if !method.hasModifierProperty(PsiModifier.ABSTRACT) && !method.isConstructor => true
            case _: ScPatternDefinition => true
            case _: ScVariableDeclaration => true
            case _: ScClassParameter => true
            case _ => false
          } else false
        def isConcretes: Boolean = {
          for (signature <- signatures if isConcrete(signature)) return true
          return false
        }
        if (isConcretes) {
          val annotation: Annotation = holder.createErrorAnnotation(method.nameId.getTextRange,
            ScalaBundle.message("method.needs.override.modifier", method.getName))
          annotation.setHighlightType(ProblemHighlightType.GENERIC_ERROR_OR_WARNING)
          annotation.registerFix(new AddModifierQuickFix(method, "override"))
        }
      }
    }
  }

  private def checkResultExpression(block: ScBlock, holder: AnnotationHolder) {
    var last = block.getNode.getLastChildNode
    while (last != null && (last.getElementType == ScalaTokenTypes.tRBRACE ||
            (ScalaTokenTypes.WHITES_SPACES_TOKEN_SET contains last.getElementType) ||
            (ScalaTokenTypes.COMMENTS_TOKEN_SET contains last.getElementType))) last = last.getTreePrev
    if (last == null || last.getElementType == ScalaTokenTypes.tSEMICOLON) return //last can be null for xml blocks - they can be empty

    val stat = block.lastStatement match {case None => return case Some(x) => x}
    stat match {
      case _: ScExpression =>
      case _ => {
        val error = ScalaBundle.message("block.must.end.result.expression")
        val annotation: Annotation = holder.createErrorAnnotation(
          new TextRange(stat.getTextRange.getStartOffset, stat.getTextRange.getStartOffset + 3),
          error)
        annotation.setHighlightType(ProblemHighlightType.GENERIC_ERROR_OR_WARNING)
      }
    }
  }

<<<<<<< HEAD
=======
  private def checkExplicitTypeForReturnExpression(expr: ScExpression, holder: AnnotationHolder) {
    def _checkExplicitTypeForReturnExpression(expr: ScExpression) {
      var fun: ScFunction = PsiTreeUtil.getParentOfType(expr, classOf[ScFunction])
      fun match {
        case _ if fun.getNode.getChildren(TokenSet.create(ScalaTokenTypes.tASSIGN)).size == 0 => {
          return //can return anything
        }
        case _ => fun.returnTypeElement match {
          case Some(x: ScTypeElement) => {
            import org.jetbrains.plugins.scala.lang.psi.types._
            val funType = fun.returnType
            val exprType: TypeResult[ScType] = expr.getType(TypingContext.empty)
            val conformance: (Boolean, Set[ImportUsed]) = ScalaAnnotator.smartCheckConformance(funType, exprType, () => expr.allTypesAndImports)
            if (!conformance._1) {
              val error = ScalaBundle.message("return.expression.does.not.conform", ScType.presentableText(exprType.getOrElse(Nothing)))
              val annotation: Annotation = holder.createErrorAnnotation(expr, error)
              annotation.setHighlightType(ProblemHighlightType.GENERIC_ERROR_OR_WARNING)
              //todo: add fix to change function return type
            } else {
              ImportTracker.getInstance(expr.getProject).registerUsedImports(expr.getContainingFile.asInstanceOf[ScalaFile], conformance._2)
              return
            }
          }
          case _ => {
            return
          }
        }
      }
    }

    expr match {
      case be: ScBlockExpr => {
        be.lastStatement match {
              case Some(e: ScExpression) => checkExplicitTypeForReturnExpression(e, holder)
          case _ => _checkExplicitTypeForReturnExpression(expr)
        }
      }
      case _ => _checkExplicitTypeForReturnExpression(expr) 
    }
  }

>>>>>>> c598c0dd
  private def checkExplicitTypeForReturnStatement(ret: ScReturnStmt, holder: AnnotationHolder) {
    var fun: ScFunction = PsiTreeUtil.getParentOfType(ret, classOf[ScFunction])
    fun match {
      case null => {
        val error = ScalaBundle.message("return.outside.method.definition")
        val annotation: Annotation = holder.createErrorAnnotation(ret.returnKeyword, error)
        annotation.setHighlightType(ProblemHighlightType.LIKE_UNKNOWN_SYMBOL)
      }
      case _ if fun.getNode.getChildren(TokenSet.create(ScalaTokenTypes.tASSIGN)).size == 0 => {
        return //can return anything
        //todo: add warning to not return something except nothing
      }
      case _ => fun.returnTypeElement match {
        case Some(x: ScTypeElement) => {
          import org.jetbrains.plugins.scala.lang.psi.types._
          val funType = fun.returnType
          val exprType: TypeResult[ScType] = ret.expr match {
            case Some(e: ScExpression) => e.getType(TypingContext.empty)
            case None => Success(Unit, None)
          }
          val conformance: (Boolean, Set[ImportUsed]) = ScalaAnnotator.smartCheckConformance(funType, exprType, () => {
            ret.expr match {
              case Some(e: ScExpression) => e.allTypesAndImports
              case _ => List()
            }
          })
          if (!conformance._1) {
            val error = ScalaBundle.message("return.type.does.not.conform", ScType.presentableText(exprType.getOrElse(Nothing)))
            val annotation: Annotation = holder.createErrorAnnotation(ret, error)
            annotation.setHighlightType(ProblemHighlightType.GENERIC_ERROR_OR_WARNING)
            //todo: add fix to change function return type
          } else {
            ImportTracker.getInstance(ret.getProject).registerUsedImports(ret.getContainingFile.asInstanceOf[ScalaFile], conformance._2)
            return
          }
        }
        case _ => {
          val error = ScalaBundle.message("function.must.define.type.explicitly", fun.getName)
          val annotation: Annotation = holder.createErrorAnnotation(
            new TextRange(ret.getTextRange.getStartOffset, ret.getTextRange.getStartOffset + 6),
            error)
          annotation.setHighlightType(ProblemHighlightType.GENERIC_ERROR_OR_WARNING)
          //todo: add fix to add function return type
        }
      }
    }
  }

  private def checkImportExpr(impExpr: ScImportExpr, holder: AnnotationHolder) {
    if (impExpr.qualifier == null) {
      val annotation: Annotation = holder.createErrorAnnotation(impExpr.getTextRange,
          ScalaBundle.message("import.expr.should.be.qualified"))
      annotation.setHighlightType(ProblemHighlightType.GENERIC_ERROR)
    }
  }
}

object ScalaAnnotator {
  val usedImportsKey: Key[HashSet[ImportUsed]] = Key.create("used.imports.key")

  /**
   * This method will return checked conformance if it's possible to check it.
   * In other way it will return true to avoid red code.
   * Check conformance in case l = r.
   */
  private def smartCheckConformance(l: TypeResult[ScType], r: TypeResult[ScType],
                                    allTypes: () => List[(ScType, Set[ImportUsed])] = () => {List[(ScType, Set[ImportUsed])]()}): (Boolean, Set[ImportUsed]) = {
    for (leftType <- l; rightType <- r) {
      if (!Conformance.conforms(leftType, rightType)) {
        for (tp: (ScType, Set[ImportUsed]) <- allTypes()) {
          if (Conformance.conforms(leftType, tp._1)) {
            return (true, tp._2)
          }
        }
        return (false, Set.empty)
      } else return (true, Set.empty)
    }
    return (true, Set.empty)
  }
}<|MERGE_RESOLUTION|>--- conflicted
+++ resolved
@@ -86,12 +86,9 @@
       case value: ScPatternDefinition => {
         checkValueDefinitionType(value, holder)
       }
-<<<<<<< HEAD
-=======
       case expr: ScExpression if (Option(PsiTreeUtil.getParentOfType(expr, classOf[ScFunction])).exists(_.getNode.getLastChildNode == expr.getNode)) => {
         checkExplicitTypeForReturnExpression(expr, holder)
       }
->>>>>>> c598c0dd
       case _ => AnnotatorHighlighter.highlightElement(element, holder)
     }
   }
@@ -292,8 +289,6 @@
     }
   }
 
-<<<<<<< HEAD
-=======
   private def checkExplicitTypeForReturnExpression(expr: ScExpression, holder: AnnotationHolder) {
     def _checkExplicitTypeForReturnExpression(expr: ScExpression) {
       var fun: ScFunction = PsiTreeUtil.getParentOfType(expr, classOf[ScFunction])
@@ -335,7 +330,6 @@
     }
   }
 
->>>>>>> c598c0dd
   private def checkExplicitTypeForReturnStatement(ret: ScReturnStmt, holder: AnnotationHolder) {
     var fun: ScFunction = PsiTreeUtil.getParentOfType(ret, classOf[ScFunction])
     fun match {
