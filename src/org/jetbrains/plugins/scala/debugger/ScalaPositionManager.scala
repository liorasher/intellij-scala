package org.jetbrains.plugins.scala
package debugger

import java.util
import java.util.Collections

import com.intellij.debugger.engine._
import com.intellij.debugger.requests.ClassPrepareRequestor
import com.intellij.debugger.{MultiRequestPositionManager, NoDataException, PositionManager, SourcePosition}
import com.intellij.openapi.editor.Document
import com.intellij.openapi.project.Project
import com.intellij.openapi.roots.impl.DirectoryIndex
import com.intellij.openapi.util.Ref
import com.intellij.openapi.vfs.VirtualFile
import com.intellij.psi._
import com.intellij.psi.search.{FilenameIndex, GlobalSearchScope}
import com.intellij.psi.util.CachedValueProvider.Result
import com.intellij.psi.util.{CachedValueProvider, CachedValuesManager, PsiTreeUtil}
import com.intellij.util.{Processor, Query}
import com.sun.jdi._
import com.sun.jdi.request.ClassPrepareRequest
import org.jetbrains.annotations.{NotNull, Nullable}
import org.jetbrains.plugins.scala.caches.ScalaShortNamesCacheManager
import org.jetbrains.plugins.scala.debugger.ScalaPositionManager._
import org.jetbrains.plugins.scala.debugger.evaluation.ScalaEvaluatorBuilderUtil
import org.jetbrains.plugins.scala.debugger.evaluation.evaluator.ScalaCompilingEvaluator
import org.jetbrains.plugins.scala.debugger.evaluation.util.DebuggerUtil
import org.jetbrains.plugins.scala.extensions._
import org.jetbrains.plugins.scala.lang.lexer.ScalaTokenTypes
import org.jetbrains.plugins.scala.lang.psi.api.ScalaFile
import org.jetbrains.plugins.scala.lang.psi.api.base.patterns.{ScBindingPattern, ScConstructorPattern, ScInfixPattern}
import org.jetbrains.plugins.scala.lang.psi.api.expr._
import org.jetbrains.plugins.scala.lang.psi.api.statements.params.{ScParameter, ScParameters}
import org.jetbrains.plugins.scala.lang.psi.api.statements.{ScFunctionDefinition, ScMacroDefinition, ScPatternDefinition, ScVariableDefinition}
import org.jetbrains.plugins.scala.lang.psi.api.toplevel.typedef._
import org.jetbrains.plugins.scala.lang.psi.impl.ScalaPsiManager
import org.jetbrains.plugins.scala.lang.psi.types.ValueClassType
import org.jetbrains.plugins.scala.lang.refactoring.util.ScalaNamesUtil
import org.jetbrains.plugins.scala.lang.resolve.ResolvableReferenceElement
import org.jetbrains.plugins.scala.util.macroDebug.ScalaMacroDebuggingUtil

import scala.annotation.tailrec
import scala.collection.JavaConverters._
import scala.collection.mutable
import scala.collection.mutable.ArrayBuffer
import scala.reflect.NameTransformer
import scala.util.Try

/**
  * @author ilyas
  */
class ScalaPositionManager(val debugProcess: DebugProcess) extends PositionManager with MultiRequestPositionManager with LocationLineManager {

  protected val caches = ScalaPositionManagerCaches.instance(debugProcess)
  import caches._

  @Nullable
  def getSourcePosition(@Nullable location: Location): SourcePosition = {
    if (shouldSkip(location)) return null

    val position =
      for {
        loc <- location.toOption
        psiFile <- getPsiFileByReferenceType(debugProcess.getProject, loc.declaringType).toOption
        lineNumber = exactLineNumber(location)
        if lineNumber >= 0
      } yield {
        calcPosition(psiFile, location, lineNumber).getOrElse {
          SourcePosition.createFromLine(psiFile, lineNumber)
        }
      }
    position match {
      case Some(p) => p
      case None => throw NoDataException.INSTANCE
    }
  }

  @NotNull
  def getAllClasses(@NotNull position: SourcePosition): util.List[ReferenceType] = {

    val file = position.getFile
    throwIfNotScalaFile(file)

    def hasLocations(refType: ReferenceType, position: SourcePosition): Boolean = {
      try {
        val generatedClassName = file.getUserData(ScalaCompilingEvaluator.classNameKey)
        if (generatedClassName != null) refType.name().contains(generatedClassName)
        else locationsOfLine(refType, position).size > 0
      } catch {
        case _: NoDataException | _: AbsentInformationException | _: ClassNotPreparedException | _: ObjectCollectedException => false
      }
    }

    val possiblePositions = positionsOnLine(file, position.getLine)

    val exactClasses = ArrayBuffer[ReferenceType]()
    val namePatterns = mutable.Set[NamePattern]()
    inReadAction {
      val onTheLine = possiblePositions.map(findGeneratingClassOrMethodParent)
      if (onTheLine.isEmpty) return Collections.emptyList()
      val nonLambdaParent =
        if (isCompiledWithIndyLambdas(file))
          onTheLine.head.parentsInFile.find(p => ScalaEvaluatorBuilderUtil.isGenerateNonAnonfunClass(p))
        else None

      val sourceImages = onTheLine ++ nonLambdaParent
      sourceImages.foreach {
        case null =>
        case td: ScTypeDefinition if !DebuggerUtil.isLocalClass(td) =>
          val qName = getSpecificNameForDebugger(td)
          if (qName != null)
            exactClasses ++= debugProcess.getVirtualMachineProxy.classesByName(qName).asScala
        case elem =>
          val namePattern = NamePattern.forElement(elem)
          namePatterns ++= Option(namePattern)
      }
    }
    val foundWithPattern = filterAllClasses(c => namePatterns.exists(_.matches(c)) && hasLocations(c, position))
    (exactClasses ++ foundWithPattern).distinct.asJava
  }

  @NotNull
  def locationsOfLine(@NotNull refType: ReferenceType, @NotNull position: SourcePosition): util.List[Location] = {

    throwIfNotScalaFile(position.getFile)

    try {
      val line: Int = position.getLine
      locationsOfLine(refType, line).asJava
    }
    catch {
      case e: AbsentInformationException => Collections.emptyList()
    }
  }

  def createPrepareRequest(@NotNull requestor: ClassPrepareRequestor, @NotNull position: SourcePosition): ClassPrepareRequest = {
    throw new IllegalStateException("This class implements MultiRequestPositionManager, corresponding createPrepareRequests version should be used")
  }

  override def createPrepareRequests(requestor: ClassPrepareRequestor, position: SourcePosition): util.List[ClassPrepareRequest] = {
    def isLocalOrUnderDelayedInit(definition: PsiClass): Boolean = {
      def isDelayed = definition match {
        case obj: ScObject =>
          val manager: ScalaPsiManager = ScalaPsiManager.instance(obj.getProject)
          val clazz: PsiClass = manager.getCachedClass(obj.getResolveScope, "scala.DelayedInit").orNull
          clazz != null && manager.cachedDeepIsInheritor(obj, clazz)
        case _ => false
      }
      DebuggerUtil.isLocalClass(definition) || isDelayed
    }

    def findEnclosingTypeDefinition: Option[ScTypeDefinition] = {
      @tailrec
      def notLocalEnclosingTypeDefinition(element: PsiElement): Option[ScTypeDefinition] = {
        PsiTreeUtil.getParentOfType(element, classOf[ScTypeDefinition]) match {
          case null => None
          case td if DebuggerUtil.isLocalClass(td) => notLocalEnclosingTypeDefinition(td.getParent)
          case td => Some(td)
        }
      }
      val element = nonWhitespaceElement(position)
      notLocalEnclosingTypeDefinition(element)
    }

    def createPrepareRequest(position: SourcePosition): ClassPrepareRequest = {
      val qName = new Ref[String](null)
      val waitRequestor = new Ref[ClassPrepareRequestor](null)
      inReadAction {
        val sourceImage = findReferenceTypeSourceImage(position)
        val insideMacro: Boolean = isInsideMacro(nonWhitespaceElement(position))
        sourceImage match {
          case cl: ScClass if ValueClassType.isValueClass(cl) =>
            //there are no instances of value classes, methods from companion object are used
            qName.set(getSpecificNameForDebugger(cl) + "$")
          case typeDef: ScTypeDefinition if !isLocalOrUnderDelayedInit(typeDef) =>
            val specificName = getSpecificNameForDebugger(typeDef)
            qName.set(if (insideMacro) specificName + "*" else specificName)
          case _ =>
            findEnclosingTypeDefinition.foreach(typeDef => qName.set(typeDef.getQualifiedNameForDebugger + "*"))
        }
        // Enclosing type definition is not found
        if (qName.get == null) {
          qName.set(SCRIPT_HOLDER_CLASS_NAME + "*")
        }
        waitRequestor.set(new ScalaPositionManager.MyClassPrepareRequestor(position, requestor))
      }

      debugProcess.getRequestsManager.createClassPrepareRequest(waitRequestor.get, qName.get)
    }

    val file = position.getFile
    throwIfNotScalaFile(file)

    val possiblePositions = inReadAction {
      positionsOnLine(file, position.getLine).map(SourcePosition.createFromElement)
    }
    possiblePositions.map(createPrepareRequest).asJava
  }

  private def throwIfNotScalaFile(file: PsiFile): Unit = {
    if (!checkScalaFile(file)) throw NoDataException.INSTANCE
  }

  private def checkScalaFile(file: PsiFile): Boolean = file match {
    case sf: ScalaFile => !sf.isCompiled
    case _ => false
  }

  private def filterAllClasses(condition: ReferenceType => Boolean): Seq[ReferenceType] = {
    import scala.collection.JavaConverters._
    debugProcess.getVirtualMachineProxy.allClasses.asScala.filter(condition)
  }

  @Nullable
  private def findReferenceTypeSourceImage(@NotNull position: SourcePosition): PsiElement = {
    val element = nonWhitespaceElement(position)
    findGeneratingClassOrMethodParent(element)
  }

  protected def nonWhitespaceElement(@NotNull position: SourcePosition): PsiElement = {
    val file = position.getFile
    @tailrec
    def nonWhitespaceInner(element: PsiElement, document: Document): PsiElement = {
      element match {
        case null => null
        case ws: PsiWhiteSpace if document.getLineNumber(element.getTextRange.getEndOffset) == position.getLine =>
          val nextElement = file.findElementAt(element.getTextRange.getEndOffset)
          nonWhitespaceInner(nextElement, document)
        case _ => element
      }
    }
    if (!file.isInstanceOf[ScalaFile]) null
    else {
      val firstElement = file.findElementAt(position.getOffset)
      try {
        val document = PsiDocumentManager.getInstance(file.getProject).getDocument(file)
        nonWhitespaceInner(firstElement, document)
      }
      catch {
        case t: Throwable => firstElement
      }
    }
  }

  private def calcPosition(file: PsiFile, location: Location, lineNumber: Int): Option[SourcePosition] = {
    throwIfNotScalaFile(file)
<<<<<<< HEAD

    val currentMethod = location.method()
    if (!isAnonfun(currentMethod)) return Some(SourcePosition.createFromLine(file, lineNumber))
=======
>>>>>>> 0c6ac0ae

    def isDefaultArgument(method: Method) = {
      val methodName = method.name()
      val lastDollar = methodName.lastIndexOf("$")
      if (lastDollar >= 0) {
        val (start, index) = methodName.splitAt(lastDollar + 1)
        (start.endsWith("$default$"), index)
      }
      else (false, "")
    }

    def findDefaultArg(possiblePositions: Seq[PsiElement], defaultArgIndex: String) : Option[PsiElement] = {
      try {
        val paramNumber = defaultArgIndex.toInt - 1
        possiblePositions.find {
          case e =>
            val scParameters = PsiTreeUtil.getParentOfType(e, classOf[ScParameters])
            if (scParameters != null) {
              val param = scParameters.params(paramNumber)
              param.isDefaultParam && param.isAncestorOf(e)
            }
            else false
        }
      } catch {
        case e: Exception => None
      }
    }
    
    def calcElement(): Option[PsiElement] = {
      val possiblePositions = positionsOnLine(file, lineNumber)
      val currentMethod = location.method()

      lazy val (isDefaultArg, defaultArgIndex) = isDefaultArgument(currentMethod)
      
      def findPsiElementForIndyLambda(): Option[PsiElement] = {
        val lambdas = lambdasOnLine(file, lineNumber)
        val methods = indyLambdaMethodsOnLine(location.declaringType(), lineNumber)
        val methodsToLambdas = methods.zip(lambdas).toMap
        methodsToLambdas.get(currentMethod)
      }
      
      if (possiblePositions.size <= 1) {
        possiblePositions.headOption
      } 
      else if (isIndyLambda(currentMethod)) {
        findPsiElementForIndyLambda()
      }
      else if (isDefaultArg) {
        findDefaultArg(possiblePositions, defaultArgIndex)
      } 
      else if (!isAnonfun(currentMethod)) {
        possiblePositions.find {
          case e: PsiElement if isLambda(e) => false
          case (e: ScExpression) childOf (p: ScParameter) => false
          case _ => true
        }
      }
      else {
        val generatingPsiElem = findElementByReferenceType(location.declaringType())
        possiblePositions.find(p => generatingPsiElem.contains(findGeneratingClassOrMethodParent(p)))
      }
    }

    calcElement().map(SourcePosition.createFromElement)
  }

  private def findScriptFile(refType: ReferenceType): Option[PsiFile] = {
    try {
      val name = refType.name()
      if (name.startsWith(SCRIPT_HOLDER_CLASS_NAME)) {
        val sourceName = refType.sourceName
        val files = FilenameIndex.getFilesByName(debugProcess.getProject, sourceName, debugProcess.getSearchScope)
        files.headOption
      }
      else None
    }
    catch {
      case e: AbsentInformationException => None
    }
  }

  @Nullable
  private def getPsiFileByReferenceType(project: Project, refType: ReferenceType): PsiFile = {

    def searchForMacroDebugging(qName: String): PsiFile = {
      val directoryIndex: DirectoryIndex = DirectoryIndex.getInstance(project)
      val dotIndex = qName.lastIndexOf(".")
      val packageName = if (dotIndex > 0) qName.substring(0, dotIndex) else ""
      val query: Query[VirtualFile] = directoryIndex.getDirectoriesByPackageName(packageName, true)
      val fileNameWithoutExtension = if (dotIndex > 0) qName.substring(dotIndex + 1) else qName
      val fileNames: util.Set[String] = new util.HashSet[String]
      import scala.collection.JavaConversions._
      for (extention <- ScalaLoader.SCALA_EXTENSIONS) {
        fileNames.add(fileNameWithoutExtension + "." + extention)
      }
      val result = new Ref[PsiFile]
      query.forEach(new Processor[VirtualFile] {
        override def process(vDir: VirtualFile): Boolean = {
          var isFound = false
          for {
            fileName <- fileNames
            if !isFound
            vFile <- vDir.findChild(fileName).toOption
          } {
            val psiFile: PsiFile = PsiManager.getInstance(project).findFile(vFile)
            val debugFile: PsiFile = ScalaMacroDebuggingUtil.loadCode(psiFile, force = false)
            if (debugFile != null) {
              result.set(debugFile)
              isFound = true
            }
            else if (psiFile.isInstanceOf[ScalaFile]) {
              result.set(psiFile)
              isFound = true
            }
          }
          !isFound
        }
      })
      result.get
    }

    if (refType == null) return null

    def findFile() = {
      def withDollarTestName(originalQName: String): Option[String] = {
        val dollarTestSuffix = "$Test" //See SCL-9340
        if (originalQName.endsWith(dollarTestSuffix)) Some(originalQName)
        else if (originalQName.contains(dollarTestSuffix + "$")) {
          val index = originalQName.indexOf(dollarTestSuffix) + dollarTestSuffix.length
          Some(originalQName.take(index))
        }
        else None
      }
      def topLevelClassName(originalQName: String): String = {
        if (originalQName.endsWith(packageSuffix)) originalQName
        else originalQName.replace(packageSuffix, ".").takeWhile(_ != '$')
      }
      def tryToFindClass(name: String) = {
        findClassByQualName(name, isScalaObject = false)
          .orElse(findClassByQualName(name, isScalaObject = true))
      }

      val scriptFile = findScriptFile(refType)
      val file = scriptFile.getOrElse {
        val originalQName = NameTransformer.decode(refType.name)
<<<<<<< HEAD
        val qName =
          if (originalQName.endsWith(packageSuffix)) originalQName
          else originalQName.replace(packageSuffix, ".").takeWhile(_ != '$')
=======
>>>>>>> 0c6ac0ae

        if (!ScalaMacroDebuggingUtil.isEnabled) {
          val clazz = withDollarTestName(originalQName).flatMap(tryToFindClass)
            .orElse(tryToFindClass(topLevelClassName(originalQName)))
          clazz.map(_.getNavigationElement.getContainingFile).orNull
        }
        else
          searchForMacroDebugging(topLevelClassName(originalQName))
      }

      if (refType.methods().asScala.exists(isIndyLambda)) {
        isCompiledWithIndyLambdasCache.update(file, true)
      }

      file
    }

    refTypeToFileCache.getOrElseUpdate(refType, findFile())
  }

  private def nameMatches(elem: PsiElement, refType: ReferenceType): Boolean = {
    val pattern = NamePattern.forElement(elem)
    pattern != null && pattern.matches(refType)
  }

  def findElementByReferenceType(refType: ReferenceType): Option[PsiElement] = {
    def createPointer(elem: PsiElement) =
      SmartPointerManager.getInstance(debugProcess.getProject).createSmartPsiElementPointer(elem)

    refTypeToElementCache.get(refType) match {
      case Some(Some(p)) if p.getElement != null => Some(p.getElement)
      case Some(Some(_)) | None =>
        val found = findElementByReferenceTypeInner(refType)
        refTypeToElementCache.update(refType, found.map(createPointer))
        found
      case Some(None) => None
    }
  }

  private def findElementByReferenceTypeInner(refType: ReferenceType): Option[PsiElement] = {

    val byName = findByQualName(refType) orElse findByShortName(refType)
    if (byName.isDefined) return byName

    val project = debugProcess.getProject

    val allLocations = Try(refType.allLineLocations().asScala).getOrElse(Seq.empty)

    val refTypeLineNumbers = allLocations.map(checkedLineNumber).filter(_ > 0)
    if (refTypeLineNumbers.isEmpty) return None

    val firstRefTypeLine = refTypeLineNumbers.min
    val lastRefTypeLine = refTypeLineNumbers.max
    val refTypeLines = firstRefTypeLine to lastRefTypeLine

    val file = getPsiFileByReferenceType(project, refType)
    if (!checkScalaFile(file)) return None

    val document = PsiDocumentManager.getInstance(project).getDocument(file)
    if (document == null) return None

    def elementLineRange(elem: PsiElement, document: Document) = {
      val startLine = document.getLineNumber(elem.getTextRange.getStartOffset)
      val endLine = document.getLineNumber(elem.getTextRange.getEndOffset)
      startLine to endLine
    }

    def checkLines(elem: PsiElement, document: Document) = {
      val lineRange = elementLineRange(elem, document)
      //intersection, very loose check because sometimes first line for <init> method is after range of the class
      firstRefTypeLine <= lineRange.end && lastRefTypeLine >= lineRange.start
    }

    def isAppropriateCandidate(elem: PsiElement) = {
      checkLines(elem, document) && ScalaEvaluatorBuilderUtil.isGenerateClass(elem) && nameMatches(elem, refType)
    }

    def findCandidates(): Seq[PsiElement] = {
      def findAt(offset: Int): Option[PsiElement] = {
        val startElem = file.findElementAt(offset)
        startElem.parentsInFile.find(isAppropriateCandidate)
      }
      if (lastRefTypeLine - firstRefTypeLine >= 2) {
        val offsetsInTheMiddle = Seq(
          document.getLineEndOffset(firstRefTypeLine),
          document.getLineEndOffset(firstRefTypeLine + 1)
        )
        offsetsInTheMiddle.flatMap(findAt).distinct
      }
      else {
        val firstLinePositions = positionsOnLine(file, firstRefTypeLine)
        val allPositions =
          if (firstRefTypeLine == lastRefTypeLine) firstLinePositions
          else firstLinePositions ++ positionsOnLine(file, lastRefTypeLine)
        allPositions.distinct.filter(isAppropriateCandidate)
      }
    }

    def filterWithSignature(candidates: Seq[PsiElement]) = {
      val applySignature = refType.methodsByName("apply").asScala.find(m => !m.isSynthetic).map(_.signature())
      if (applySignature.isEmpty) candidates
      else {
        candidates.filter(l => applySignature == DebuggerUtil.lambdaJVMSignature(l))
      }
    }

    val candidates = findCandidates()

    if (candidates.size <= 1) return candidates.headOption

    if (refTypeLines.size > 1) {
      val withExactlySameLines = candidates.filter(elementLineRange(_, document) == refTypeLines)
      if (withExactlySameLines.size == 1) return withExactlySameLines.headOption
    }

    if (candidates.exists(!isLambda(_))) return candidates.headOption

    val filteredWithSignature = filterWithSignature(candidates)
    if (filteredWithSignature.size == 1) return filteredWithSignature.headOption

    val byContainingClasses = filteredWithSignature.groupBy(c => findGeneratingClassOrMethodParent(c.getParent))
    if (byContainingClasses.size > 1) {
      findContainingClass(refType) match {
        case Some(e) => return byContainingClasses.get(e).flatMap(_.headOption)
        case None =>
      }
    }
    filteredWithSignature.headOption
  }

  private def findClassByQualName(qName: String, isScalaObject: Boolean): Option[PsiClass] = {
    val project = debugProcess.getProject

    val cacheManager = ScalaShortNamesCacheManager.getInstance(project)
    val classes =
      if (qName.endsWith(packageSuffix))
        Option(cacheManager.getPackageObjectByName(qName.stripSuffix(packageSuffix), GlobalSearchScope.allScope(project))).toSeq
      else
        cacheManager.getClassesByFQName(qName.replace(packageSuffix, "."), debugProcess.getSearchScope)

    val clazz =
      if (classes.length == 1) classes.headOption
      else if (classes.length >= 2) {
        if (isScalaObject) classes.find(_.isInstanceOf[ScObject])
        else classes.find(!_.isInstanceOf[ScObject])
      }
      else None
    clazz.filter(_.isValid)
  }

  private def findByQualName(refType: ReferenceType): Option[PsiClass] = {
    val originalQName = NameTransformer.decode(refType.name)
    val endsWithPackageSuffix = originalQName.endsWith(packageSuffix)
    val withoutSuffix =
      if (endsWithPackageSuffix) originalQName.stripSuffix(packageSuffix)
      else originalQName.stripSuffix("$").stripSuffix("$class")
    val withDots = withoutSuffix.replace(packageSuffix, ".").replace('$', '.')
    val transformed = if (endsWithPackageSuffix) withDots + packageSuffix else withDots

    findClassByQualName(transformed, originalQName.endsWith("$"))
  }

  private def findByShortName(refType: ReferenceType): Option[PsiClass] = {
    val project = debugProcess.getProject

    val file = getPsiFileByReferenceType(project, refType)
    lazy val sourceName = Try(refType.sourceName()).getOrElse("")

    def checkFile(elem: PsiElement) = {
      val containingFile = elem.getContainingFile
      if (file != null) containingFile == file
      else containingFile != null && containingFile.name == sourceName
    }

    val originalQName = NameTransformer.decode(refType.name)
    val withoutSuffix =
      if (originalQName.endsWith(packageSuffix)) originalQName
      else originalQName.replace(packageSuffix, ".").stripSuffix("$").stripSuffix("$class")
    val lastDollar = withoutSuffix.lastIndexOf('$')
    val lastDot = withoutSuffix.lastIndexOf('.')
    val index = Seq(lastDollar, lastDot, 0).max + 1
    val name = withoutSuffix.drop(index)
    val isScalaObject = originalQName.endsWith("$")

    val cacheManager = ScalaShortNamesCacheManager.getInstance(project)
    val classes = cacheManager.getClassesByName(name, GlobalSearchScope.allScope(project))

    val inSameFile = classes.filter(checkFile)
    val clazz =
      if (inSameFile.length == 1) classes.headOption
      else if (inSameFile.length >= 2) {
        if (isScalaObject) inSameFile.find(_.isInstanceOf[ScObject])
        else inSameFile.find(!_.isInstanceOf[ScObject])
      }
      else None
    clazz.filter(_.isValid)
  }

  private def findContainingClass(refType: ReferenceType): Option[PsiElement] = {
    def classesByName(s: String) = {
      val vm = debugProcess.getVirtualMachineProxy
      vm.classesByName(s).asScala
    }

    val name = NameTransformer.decode(refType.name())
    val index = name.lastIndexOf("$$")
    if (index < 0) return None

    val containingName = NameTransformer.encode(name.substring(0, index))
    classesByName(containingName).headOption.flatMap(findElementByReferenceType)
  }
}

object ScalaPositionManager {
  private val SCRIPT_HOLDER_CLASS_NAME: String = "Main$$anon$1"
  private val packageSuffix = ".package$"


  private val isCompiledWithIndyLambdasCache = mutable.HashMap[PsiFile, Boolean]()

  def positionsOnLine(file: PsiFile, lineNumber: Int): Seq[PsiElement] = {
    val scFile = file match {
      case sf: ScalaFile => sf
      case _ => return Seq.empty
    }
    val cacheProvider = new CachedValueProvider[mutable.HashMap[Int, Seq[PsiElement]]] {
      override def compute(): Result[mutable.HashMap[Int, Seq[PsiElement]]] = Result.create(mutable.HashMap[Int, Seq[PsiElement]](), file)
    }

    CachedValuesManager.getCachedValue(file, cacheProvider).getOrElseUpdate(lineNumber, positionsOnLineInner(scFile, lineNumber))
  }

  def checkedLineNumber(location: Location): Int =
    try location.lineNumber() - 1
    catch {case ie: InternalError => -1}

  private def positionsOnLineInner(file: ScalaFile, lineNumber: Int): Seq[PsiElement] = {
    inReadAction {
      val document = PsiDocumentManager.getInstance(file.getProject).getDocument(file)
      if (document == null || lineNumber >= document.getLineCount) return Seq.empty
      val startLine = document.getLineStartOffset(lineNumber)
      val endLine = document.getLineEndOffset(lineNumber)

      def elementsOnTheLine(file: ScalaFile, lineNumber: Int): Seq[PsiElement] = {
        val result = ArrayBuffer[PsiElement]()
        var elem = file.findElementAt(startLine)

        while (elem != null && elem.getTextOffset <= endLine) {
          elem match {
            case ChildOf(_: ScUnitExpr) | ChildOf(ScBlock()) =>
              result += elem
            case ElementType(t) if ScalaTokenTypes.WHITES_SPACES_AND_COMMENTS_TOKEN_SET.contains(t) ||
              ScalaTokenTypes.BRACES_TOKEN_SET.contains(t) =>
            case _ =>
              result += elem
          }
          elem = PsiTreeUtil.nextLeaf(elem, true)
        }
        result
      }

      def findParent(element: PsiElement): Option[PsiElement] = {
        val parentsOnTheLine = element.parentsInFile.takeWhile(e => e.getTextOffset > startLine).toIndexedSeq
        val anon = parentsOnTheLine.collectFirst {
          case e if isLambda(e) => e
          case newTd: ScNewTemplateDefinition if DebuggerUtil.generatesAnonClass(newTd) => newTd
        }
        val filteredParents = parentsOnTheLine.reverse.filter {
          case _: ScExpression => true
          case _: ScConstructorPattern | _: ScInfixPattern | _: ScBindingPattern => true
          case _: ScTypeDefinition => true
          case _ => false
        }
        val maxExpressionPatternOrTypeDef =
          filteredParents.find(!_.isInstanceOf[ScBlock]).orElse(filteredParents.headOption)
        Seq(anon, maxExpressionPatternOrTypeDef).flatten.sortBy(_.getTextLength).headOption
      }
      elementsOnTheLine(file, lineNumber).flatMap(findParent).distinct
    }
  }

  def isLambda(element: PsiElement) = ScalaEvaluatorBuilderUtil.isGenerateAnonfun(element)

  def lambdasOnLine(file: PsiFile, lineNumber: Int): Seq[PsiElement] = {
    positionsOnLine(file, lineNumber).filter(isLambda)
  }

  def isIndyLambda(m: Method): Boolean = {
    val name = m.name()
    val lastDollar = name.lastIndexOf('$')
    lastDollar > 0 && name.substring(0, lastDollar).endsWith("$anonfun")
  }

  def isAnonfun(m: Method): Boolean = {
    def isAnonfunType(refType: ReferenceType) = {
      val name = NameTransformer.decode(refType.name())
      val separator = "$$"
      val index = name.lastIndexOf(separator)
      if (index < 0) false
      else {
        val lastPart = name.substring(index + separator.length)
        lastPart.startsWith("anonfun")
      }
    }
    isIndyLambda(m) || m.name.startsWith("apply") && isAnonfunType(m.declaringType())
  }

  def indyLambdaMethodsOnLine(refType: ReferenceType, lineNumber: Int): Seq[Method] = {
    def ordinal(m: Method) = {
      val name = m.name()
      val lastDollar = name.lastIndexOf('$')
      Try(name.substring(lastDollar + 1).toInt).getOrElse(-1)
    }

    val all = refType.methods().asScala.filter(isIndyLambda)
    val onLine = all.filter(m => Try(!m.locationsOfLine(lineNumber + 1).isEmpty).getOrElse(false))
    onLine.sortBy(ordinal)
  }

  def isCompiledWithIndyLambdas(file: PsiFile) = isCompiledWithIndyLambdasCache.getOrElse(file, false)

  @tailrec
  def findGeneratingClassOrMethodParent(element: PsiElement): PsiElement = {
    element match {
      case null => null
      case elem if ScalaEvaluatorBuilderUtil.isGenerateClass(elem) || isLambda(elem) => elem
      case expr: ScExpression if isInsideMacro(element) => expr
      case elem => findGeneratingClassOrMethodParent(elem.getParent)
    }
  }

  def shouldSkip(location: Location, debugProcess: DebugProcess) = {
    new ScalaPositionManager(debugProcess).shouldSkip(location)
  }

  private def isInsideMacro(element: PsiElement): Boolean = {
    var call = PsiTreeUtil.getParentOfType(element, classOf[ScMethodCall])
    while (call != null) {
      call.getEffectiveInvokedExpr match {
        case resRef: ResolvableReferenceElement =>
          if (resRef.resolve().isInstanceOf[ScMacroDefinition]) return true
        case _ =>
      }
      call = PsiTreeUtil.getParentOfType(call, classOf[ScMethodCall])
    }
    false
  }

  private def getSpecificNameForDebugger(td: ScTypeDefinition): String = {
    val name = td.getQualifiedNameForDebugger

    td match {
      case _: ScObject => s"$name$$"
      case _: ScTrait => s"$name$$class"
      case _ => name
    }
  }

  private class MyClassPrepareRequestor(position: SourcePosition, requestor: ClassPrepareRequestor) extends ClassPrepareRequestor {
    private val sourceFile = position.getFile
    private val sourceName = sourceFile.getName
    private def sourceNameOf(refType: ReferenceType): Option[String] = Try(refType.sourceName()).toOption

    def processClassPrepare(debuggerProcess: DebugProcess, referenceType: ReferenceType) {
      val positionManager: CompoundPositionManager = debuggerProcess.asInstanceOf[DebugProcessImpl].getPositionManager

      if (!sourceNameOf(referenceType).contains(sourceName)) return

      if (positionManager.locationsOfLine(referenceType, position).size > 0) {
        requestor.processClassPrepare(debuggerProcess, referenceType)
      }
      else {
        val positionClasses: util.List[ReferenceType] = positionManager.getAllClasses(position)
        if (positionClasses.contains(referenceType)) {
          requestor.processClassPrepare(debuggerProcess, referenceType)
        }
      }
    }
  }

  private class NamePattern(elem: PsiElement) {
    private val sourceName = elem.getContainingFile.getName
    private val isGeneratedForCompilingEvaluator = elem.getContainingFile.getUserData(ScalaCompilingEvaluator.classNameKey) != null
    private val exactName: Option[String] = {
      elem match {
        case td: ScTypeDefinition if !DebuggerUtil.isLocalClass(td) =>
          Some(getSpecificNameForDebugger(td))
        case _ => None
      }
    }
    private val classJVMNameParts: Seq[String] = {
      if (exactName.isDefined) Seq.empty
      else {
        val forElem = partsFor(elem).toIterator
        val forParents = elem.parentsInFile.flatMap(e => partsFor(e))
        (forElem ++ forParents).toSeq.reverse
      }
    }

    private def partsFor(elem: PsiElement): Seq[String] = {
      elem match {
        case e if ScalaEvaluatorBuilderUtil.isGenerateAnonfun(e) => partsForAnonfun(e)
        case newTd: ScNewTemplateDefinition if DebuggerUtil.generatesAnonClass(newTd) => Seq("$anon")
        case td: ScTypeDefinition => Seq(ScalaNamesUtil.toJavaName(td.name))
        case _ => Seq.empty
      }
    }

    private def partsForAnonfun(elem: PsiElement): Seq[String] = {
      val anonfunCount = ScalaEvaluatorBuilderUtil.anonClassCount(elem)
      val lastParts = Seq.fill(anonfunCount - 1)(Seq("$apply", "$anonfun")).flatten
      val containingClass = findGeneratingClassOrMethodParent(elem.getParent)
      val owner = PsiTreeUtil.getParentOfType(elem, classOf[ScFunctionDefinition], classOf[ScTypeDefinition],
        classOf[ScPatternDefinition], classOf[ScVariableDefinition])
      val firstParts =
        if (PsiTreeUtil.isAncestor(owner, containingClass, true)) Seq("$anonfun")
        else owner match {
          case fun: ScFunctionDefinition =>
            val name = if (fun.name == "this") JVMNameUtil.CONSTRUCTOR_NAME else fun.name
            val encoded = NameTransformer.encode(name)
            Seq(s"$$$encoded", "$anonfun")
          case _ => Seq("$anonfun")
        }
      lastParts ++ firstParts
    }

    private def checkParts(name: String): Boolean = {
      var nameTail = name
      for (part <- classJVMNameParts) {
        val index = nameTail.indexOf(part)
        if (index >= 0) {
          nameTail = nameTail.substring(index + part.length)
        }
        else return false
      }
      nameTail.indexOf("$anon") == -1
    }

    def matches(refType: ReferenceType): Boolean = {
      val refTypeSourceName = Try(refType.sourceName()).getOrElse("")
      if (refTypeSourceName != sourceName && !isGeneratedForCompilingEvaluator) return false

      val name = refType.name()

      exactName match {
        case Some(qName) => qName == name
        case None => checkParts(name)
      }
    }
  }

  private object NamePattern {
    def forElement(elem: PsiElement): NamePattern = {
      if (elem == null || !ScalaEvaluatorBuilderUtil.isGenerateClass(elem)) return null

      val cacheProvider = new CachedValueProvider[NamePattern] {
        override def compute(): Result[NamePattern] = Result.create(new NamePattern(elem), elem)
      }

      CachedValuesManager.getCachedValue(elem, cacheProvider)
    }
  }

  private[debugger] class ScalaPositionManagerCaches(debugProcess: DebugProcess) {

    debugProcess.addDebugProcessListener(new DebugProcessAdapter {
      override def processDetached(process: DebugProcess, closedByUser: Boolean): Unit = {
        clear()
      }
    })

    val refTypeToFileCache = mutable.WeakHashMap[ReferenceType, PsiFile]()
    val refTypeToElementCache = mutable.WeakHashMap[ReferenceType, Option[SmartPsiElementPointer[PsiElement]]]()

    val customizedLocationsCache = mutable.WeakHashMap[Location, Int]()
    val lineToCustomizedLocationCache = mutable.WeakHashMap[(ReferenceType, Int), Seq[Location]]()
    val seenRefTypes = mutable.Set[ReferenceType]()

    def clear(): Unit = {
      ScalaPositionManagerCaches.isCompiledWithIndyLambdasCache.clear()

      refTypeToFileCache.clear()
      refTypeToElementCache.clear()

      customizedLocationsCache.clear()
      lineToCustomizedLocationCache.clear()
      seenRefTypes.clear()
    }
  }

  private[debugger] object ScalaPositionManagerCaches {
    private val cachesMap = mutable.WeakHashMap[DebugProcess, ScalaPositionManagerCaches]()

    private val isCompiledWithIndyLambdasCache = mutable.HashSet[PsiFile]()

    def instance(debugProcess: DebugProcess) = {
      cachesMap.getOrElseUpdate(debugProcess, new ScalaPositionManagerCaches(debugProcess))
    }
  }

}<|MERGE_RESOLUTION|>--- conflicted
+++ resolved
@@ -244,12 +244,6 @@
 
   private def calcPosition(file: PsiFile, location: Location, lineNumber: Int): Option[SourcePosition] = {
     throwIfNotScalaFile(file)
-<<<<<<< HEAD
-
-    val currentMethod = location.method()
-    if (!isAnonfun(currentMethod)) return Some(SourcePosition.createFromLine(file, lineNumber))
-=======
->>>>>>> 0c6ac0ae
 
     def isDefaultArgument(method: Method) = {
       val methodName = method.name()
@@ -395,12 +389,6 @@
       val scriptFile = findScriptFile(refType)
       val file = scriptFile.getOrElse {
         val originalQName = NameTransformer.decode(refType.name)
-<<<<<<< HEAD
-        val qName =
-          if (originalQName.endsWith(packageSuffix)) originalQName
-          else originalQName.replace(packageSuffix, ".").takeWhile(_ != '$')
-=======
->>>>>>> 0c6ac0ae
 
         if (!ScalaMacroDebuggingUtil.isEnabled) {
           val clazz = withDollarTestName(originalQName).flatMap(tryToFindClass)
