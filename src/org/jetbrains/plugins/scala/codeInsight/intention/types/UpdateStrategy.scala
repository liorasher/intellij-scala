package org.jetbrains.plugins.scala
package codeInsight.intention.types

import com.intellij.openapi.editor.Editor
import com.intellij.psi.util.PsiTreeUtil
import com.intellij.psi.{PsiClass, PsiElement}
import org.jetbrains.plugins.scala.codeInsight.intention.IntentionUtil
import org.jetbrains.plugins.scala.extensions._
import org.jetbrains.plugins.scala.lang.psi.ScalaPsiUtil
import org.jetbrains.plugins.scala.lang.psi.api.base.patterns.{ScBindingPattern, ScTypedPattern, ScWildcardPattern}
import org.jetbrains.plugins.scala.lang.psi.api.base.types.ScTypeElement
import org.jetbrains.plugins.scala.lang.psi.api.expr.{ScExpression, ScFunctionExpr, ScGenericCall}
import org.jetbrains.plugins.scala.lang.psi.api.statements.params.{ScParameter, ScParameterClause}
import org.jetbrains.plugins.scala.lang.psi.api.statements.{ScFunctionDefinition, ScPatternDefinition, ScVariableDefinition}
import org.jetbrains.plugins.scala.lang.psi.api.toplevel.typedef.{ScClass, ScTrait, ScTypeDefinition}
import org.jetbrains.plugins.scala.lang.psi.impl.ScalaPsiElementFactory
import org.jetbrains.plugins.scala.lang.psi.impl.ScalaPsiElementFactory._
import org.jetbrains.plugins.scala.lang.psi.types._
import org.jetbrains.plugins.scala.lang.psi.types.api.{FunctionType, ScTypeText, TypeSystem}
import org.jetbrains.plugins.scala.lang.psi.types.result.TypingContext
import org.jetbrains.plugins.scala.util.TypeAnnotationUtil

import scala.collection.mutable

/**
 * Pavel.Fatin, 28.04.2010
 */

class AddOrRemoveStrategy(editor: Option[Editor]) extends UpdateStrategy(editor)

class RegenerateStrategy(editor: Option[Editor]) extends StrategyAdapter {
  private val strategy = new AddOrRemoveStrategy(editor)

  override def functionWithType(function: ScFunctionDefinition): Unit = {
    strategy.functionWithType(function)
    strategy.functionWithoutType(function)
  }

  override def variableWithType(variable: ScVariableDefinition): Unit = {
    strategy.variableWithType(variable)
    strategy.variableWithoutType(variable)
  }

  override def valueWithType(value: ScPatternDefinition): Unit = {
    strategy.valueWithType(value)
    strategy.valueWithoutType(value)
  }
}

object AddOrRemoveStrategy {
  def withoutEditor = new AddOrRemoveStrategy(None)
}

class AddOnlyStrategy(editor: Option[Editor]) extends UpdateStrategy(editor) {
  override def functionWithType(function: ScFunctionDefinition): Unit = {}
  override def parameterWithType(param: ScParameter): Unit = {}
  override def patternWithType(pattern: ScTypedPattern): Unit = {}
  override def valueWithType(value: ScPatternDefinition): Unit = {}
  override def variableWithType(variable: ScVariableDefinition): Unit = {}
}

object AddOnlyStrategy {
  def withoutEditor = new AddOrRemoveStrategy(None)
}

abstract class UpdateStrategy(editor: Option[Editor]) extends Strategy {
  def functionWithoutType(function: ScFunctionDefinition) {
    function.returnType.foreach {
      addTypeAnnotation(_, function, function.paramClauses)
    }
  }

  def functionWithType(function: ScFunctionDefinition) {
    function.returnTypeElement.foreach(removeTypeAnnotation)
  }

  def valueWithoutType(value: ScPatternDefinition) {
    value.getType(TypingContext.empty).toOption.foreach {
      addTypeAnnotation(_, value, value.pList)
    }
  }

  def valueWithType(value: ScPatternDefinition) {
    value.typeElement.foreach(removeTypeAnnotation)
  }

  def variableWithoutType(variable: ScVariableDefinition) {
    variable.getType(TypingContext.empty).toOption.foreach {
      addTypeAnnotation(_, variable, variable.pList)
    }
  }

  def variableWithType(variable: ScVariableDefinition) {
    variable.typeElement.foreach(removeTypeAnnotation)
  }

  def patternWithoutType(pattern: ScBindingPattern) {
    pattern.expectedType.foreach {
      addTypeAnnotation(_, pattern.getParent, pattern)
    }
  }

  def wildcardPatternWithoutType(pattern: ScWildcardPattern) {
    pattern.expectedType.foreach {
      addTypeAnnotation(_, pattern.getParent, pattern)
    }
  }

  def patternWithType(pattern: ScTypedPattern) {
    val newPattern = createPatternFromText(pattern.name)(pattern.getManager)
    pattern.replace(newPattern)
  }

  def parameterWithoutType(param: ScParameter) {
    import param.typeSystem
    param.parentsInFile.findByType(classOf[ScFunctionExpr]) match {
      case Some(func) =>
        val index = func.parameters.indexOf(param)
        func.expectedType() match {
          case Some(FunctionType(_, params)) =>
            if (index >= 0 && index < params.length) {
              val paramExpectedType = params(index)
              val param1 = param.getParent match {
                case x: ScParameterClause if x.parameters.length == 1 =>
                  // ensure  that the parameter is wrapped in parentheses before we add the type annotation.
                  val clause: PsiElement = x.replace(createClauseForFunctionExprFromText(param.getText.parenthesize(true))(param.getManager))
                  clause.asInstanceOf[ScParameterClause].parameters.head
                case _ => param
              }
              addTypeAnnotation(paramExpectedType, param1.getParent, param1)
            }
          case _ =>
        }
      case _ =>
    }
  }

  def parameterWithType(param: ScParameter) {
    implicit val manager = param.getManager
    val newParam = createParameterFromText(param.name)
    val newClause = createClauseForFunctionExprFromText(newParam.getText)
    val expr : ScFunctionExpr = PsiTreeUtil.getParentOfType(param, classOf[ScFunctionExpr], false)
    if (expr != null) {
      val firstClause = expr.params.clauses.head
      val fcText = firstClause.getText
      if (expr.parameters.size == 1 && fcText.startsWith("(") && fcText.endsWith(")"))
        firstClause.replace(newClause)
      else param.replace(newParam)
    }
    else param.replace(newParam)
  }

  def addTypeAnnotation(t: ScType, context: PsiElement, anchor: PsiElement)
                       (implicit typeSystem: TypeSystem = context.typeSystem) {
    def addActualType(annotation: ScTypeElement) = {
      val parent = anchor.getParent
      val added = parent.addAfter(annotation, anchor)

      implicit val manager = context.getManager
      parent.addAfter(createWhitespace, anchor)
      parent.addAfter(createColon, anchor)
      added
    }

    val tps = UpdateStrategy.annotationsFor(t, context)

    val added = addActualType(tps.head)
    editor match {
      case Some(e) if tps.size > 1 =>
        val texts = tps.reverse.flatMap(_.getType().toOption).map(ScTypeText)
        val expr = new ChooseTypeTextExpression(texts)
        // TODO Invoke the simplification
        IntentionUtil.startTemplate(added, context, expr, e)
      case _ =>
        ScalaPsiUtil.adjustTypes(added)
        rightExpressionOf(context).foreach(simplify)
    }
  }

  private def rightExpressionOf(definition: PsiElement): Option[ScExpression] = definition match {
    case variable: ScVariableDefinition => variable.expr
    case pattern: ScPatternDefinition => pattern.expr
    case function: ScFunctionDefinition => function.body
    case _ => None
  }

  private def simplify(expression: ScExpression): Unit = expression match {
    case call: ScGenericCall if TypeAnnotationUtil.isEmptyCollectionFactory(call) =>
      val s = call.text
      implicit val manager = expression.manager
      val newExpression = ScalaPsiElementFactory.createExpressionFromText(s.substring(0, s.indexOf('[')))
      expression.replace(newExpression)
    case _ =>
  }

  def removeTypeAnnotation(e: PsiElement) {
    e.prevSiblings.find(_.getText == ":").foreach(_.delete())
    e.delete()
  }
}

object UpdateStrategy {
  private def isSealed(c: PsiClass) = c match {
    case _: ScClass | _: ScTrait => c.hasModifierPropertyScala("sealed")
    case _ => false
  }

  def annotationsFor(t: ScType, context: PsiElement)
                    (implicit typeSystem: TypeSystem = context.typeSystem): Seq[ScTypeElement] = {
    def typeElemfromText(s: String) = createTypeElementFromText(s)(context.getManager)
    def typeElemFromType(tp: ScType) = typeElemfromText(tp.canonicalText)

    t match {
      case ScCompoundType(comps, _, _) =>
        val uselessTypes = Set("_root_.scala.Product", "_root_.scala.Serializable", "_root_.java.lang.Object")
        comps.map(_.canonicalText).filterNot(uselessTypes.contains) match {
          case Seq(base) => Seq(typeElemfromText(base))
          case types => (Seq(types.mkString(" with ")) ++ types).flatMap { t =>
            Seq(typeElemfromText(t))
          }
        }
      case tp =>
        val project = context.getProject
        tp.extractClass(project) match {
<<<<<<< HEAD
          case Some(sc: ScTypeDefinition) if (sc +: sc.supers).exists(isSealed) =>
            val sealedType = BaseTypes.get(tp).find(_.extractClass(project).exists(isSealed))
            (tp +: sealedType.toSeq).map(typeElemFromType)
=======
          case Some(sc: ScTypeDefinition) if sc.getTruncedQualifiedName == "scala.Some" =>
            val baseTypes = BaseTypes.get(tp).map(_.canonicalText).filter(_.startsWith("_root_.scala.Option"))
            (tp.canonicalText +: baseTypes).map(typeElemfromText)
>>>>>>> b4fb9984
          case Some(sc: ScTypeDefinition) if sc.getTruncedQualifiedName.startsWith("scala.collection") =>
            val goodTypes = Set(
              "_root_.scala.collection.mutable.Seq[",
              "_root_.scala.collection.immutable.Seq[",
              "_root_.scala.collection.mutable.Set[",
              "_root_.scala.collection.immutable.Set[",
              "_root_.scala.collection.mutable.Map[",
              "_root_.scala.collection.immutable.Map["
            )
            val baseTypes = BaseTypes.get(tp).map(_.canonicalText).filter(t => goodTypes.exists(t.startsWith))
            (tp.canonicalText +: baseTypes).map(typeElemfromText)
          case Some(sc: ScTypeDefinition) if (sc +: sc.supers).exists(isSealed) =>
            val sealedType = BaseTypes.get(tp).find(_.extractClass(project).exists(isSealed))
            (tp +: sealedType.toSeq).map(typeElemFromType)
          case _ => Seq(typeElemFromType(tp))
        }
    }
  }
}

class StrategyAdapter extends Strategy {
  override def functionWithoutType(function: ScFunctionDefinition): Unit = ()

  override def patternWithType(pattern: ScTypedPattern): Unit = ()

  override def variableWithoutType(variable: ScVariableDefinition): Unit = ()

  override def parameterWithType(param: ScParameter): Unit = ()

  override def parameterWithoutType(param: ScParameter): Unit = ()

  override def variableWithType(variable: ScVariableDefinition): Unit = ()

  override def wildcardPatternWithoutType(pattern: ScWildcardPattern): Unit = ()

  override def functionWithType(function: ScFunctionDefinition): Unit = ()

  override def valueWithoutType(value: ScPatternDefinition): Unit = ()

  override def valueWithType(value: ScPatternDefinition): Unit = ()

  override def patternWithoutType(pattern: ScBindingPattern): Unit = ()
}<|MERGE_RESOLUTION|>--- conflicted
+++ resolved
@@ -19,8 +19,6 @@
 import org.jetbrains.plugins.scala.lang.psi.types.api.{FunctionType, ScTypeText, TypeSystem}
 import org.jetbrains.plugins.scala.lang.psi.types.result.TypingContext
 import org.jetbrains.plugins.scala.util.TypeAnnotationUtil
-
-import scala.collection.mutable
 
 /**
  * Pavel.Fatin, 28.04.2010
@@ -222,15 +220,9 @@
       case tp =>
         val project = context.getProject
         tp.extractClass(project) match {
-<<<<<<< HEAD
-          case Some(sc: ScTypeDefinition) if (sc +: sc.supers).exists(isSealed) =>
-            val sealedType = BaseTypes.get(tp).find(_.extractClass(project).exists(isSealed))
-            (tp +: sealedType.toSeq).map(typeElemFromType)
-=======
           case Some(sc: ScTypeDefinition) if sc.getTruncedQualifiedName == "scala.Some" =>
             val baseTypes = BaseTypes.get(tp).map(_.canonicalText).filter(_.startsWith("_root_.scala.Option"))
             (tp.canonicalText +: baseTypes).map(typeElemfromText)
->>>>>>> b4fb9984
           case Some(sc: ScTypeDefinition) if sc.getTruncedQualifiedName.startsWith("scala.collection") =>
             val goodTypes = Set(
               "_root_.scala.collection.mutable.Seq[",
