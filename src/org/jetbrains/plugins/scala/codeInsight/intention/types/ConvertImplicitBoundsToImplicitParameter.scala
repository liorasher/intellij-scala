--- conflicted
+++ resolved
@@ -63,12 +63,8 @@
         paramClause.delete()
         function.effectiveParameterClauses.lastOption match {
           case Some(implicitParamClause) if implicitParamClause.isImplicit =>
-<<<<<<< HEAD
-            val newClause = ScalaPsiElementFactory.createClauseFromText(implicitParamClause.getText, element.getManager)
-=======
             val newClause = ScalaPsiElementFactory.createClauseFromText(implicitParamClause.getText, manager)
             val addedParametersCount = newClause.parameters.size
->>>>>>> 185aac15
             for (p <- paramClause.parameters) {
               val newParam = ScalaPsiElementFactory.createParameterFromText(p.getText, manager)
               newClause.addParameter(newParam)
