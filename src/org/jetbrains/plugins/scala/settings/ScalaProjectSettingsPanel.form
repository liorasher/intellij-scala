--- conflicted
+++ resolved
@@ -39,11 +39,7 @@
                   <grid row="3" column="0" row-span="1" col-span="2" vsize-policy="0" hsize-policy="3" anchor="8" fill="0" indent="0" use-parent-layout="false"/>
                 </constraints>
                 <properties>
-<<<<<<< HEAD
                   <text value="Fully qualified names"/>
-=======
-                  <text value="Add fully qualified imports"/>
->>>>>>> b6519973
                 </properties>
               </component>
               <component id="3be4a" class="javax.swing.JCheckBox" binding="importMembersUsingUnderscoreCheckBox">
@@ -68,12 +64,7 @@
                   <grid row="0" column="0" row-span="1" col-span="1" vsize-policy="0" hsize-policy="0" anchor="8" fill="0" indent="0" use-parent-layout="false"/>
                 </constraints>
                 <properties>
-<<<<<<< HEAD
                   <text value="Base package clause:"/>
-=======
-                  <selected value="true"/>
-                  <text value="Use the shortest path, when trying to import reference with already imported name "/>
->>>>>>> b6519973
                 </properties>
               </component>
               <component id="33922" class="javax.swing.JTextField" binding="myBasePackage">
