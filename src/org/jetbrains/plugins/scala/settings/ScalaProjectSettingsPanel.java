package org.jetbrains.plugins.scala.settings;

import com.intellij.openapi.fileTypes.FileType;
import com.intellij.openapi.project.Project;
import com.intellij.ui.EnumComboBoxModel;
import com.intellij.uiDesigner.core.GridConstraints;
import com.intellij.uiDesigner.core.GridLayoutManager;
import com.intellij.uiDesigner.core.Spacer;
import org.jetbrains.annotations.NotNull;
import org.jetbrains.plugins.scala.ScalaFileType;
import org.jetbrains.plugins.scala.compiler.ScalaCompileServerSettings;
import org.jetbrains.plugins.scala.components.ScalaPluginUpdater;
import org.jetbrains.plugins.scala.settings.uiControls.DependencyAwareInjectionSettings;
import org.jetbrains.plugins.scala.settings.uiControls.ScalaUiWithDependency;

import javax.swing.*;
import java.awt.*;
import java.util.ResourceBundle;

/**
 * User: Alexander Podkhalyuzin
 * Date: 30.07.2008
 */
public class ScalaProjectSettingsPanel {
<<<<<<< HEAD
    public final static String INJECTION_SETTINGS_NAME = "DependencyAwareInjectionSettings";

    private JPanel myPanel;
    private JCheckBox searchAllSymbolsIncludeCheckBox;
    private JCheckBox enableConversionOnCopyCheckBox;
    private JCheckBox donTShowDialogCheckBox;
    private JCheckBox showImplicitConversionsInCheckBox;
    private JCheckBox myResolveToAllClassesCheckBox;
    private JCheckBox showArgumentsToByNameParametersCheckBox;
    private JCheckBox includeBlockExpressionsExpressionsCheckBox;
    private JCheckBox includeLiteralsCheckBox;
    private JCheckBox treatDocCommentAsBlockComment;
    private JCheckBox myDisableLanguageInjection;
    private JCheckBox useScalaClassesPriorityCheckBox;
    private JComboBox collectionHighlightingChooser;
    private JPanel injectionJPanel;
    private JSpinner outputSpinner;
    private JSpinner implicitParametersSearchDepthSpinner;
    private JCheckBox myDontCacheCompound;
    private JCheckBox runWorksheetInTheCheckBox;
    private JTextField myBasePackage;
    private JCheckBox worksheetInteractiveModeCheckBox;
    private JCheckBox showTypeInfoOnCheckBox;
    private JSpinner delaySpinner;
    private JComboBox updateChannel;
    private JCheckBox myAotCompletion;
    private JCheckBox useEclipseCompatibilityModeCheckBox;
    private ScalaUiWithDependency.ComponentWithSettings injectionPrefixTable;
    private Project myProject;

    public ScalaProjectSettingsPanel(Project project) {
        myProject = project;
        $$$setupUI$$$();
        outputSpinner.setModel(new SpinnerNumberModel(35, 1, null, 1));
        updateChannel.setModel(new EnumComboBoxModel(ScalaApplicationSettings.pluginBranch.class));

        ScalaUiWithDependency[] deps = DependencyAwareInjectionSettings.EP_NAME.getExtensions();
        for (ScalaUiWithDependency uiWithDependency : deps) {
            if (INJECTION_SETTINGS_NAME.equals(uiWithDependency.getName())) {
                injectionPrefixTable = uiWithDependency.createComponent(injectionJPanel);
                break;
            }
        }
        if (injectionPrefixTable == null) injectionPrefixTable = new ScalaUiWithDependency.NullComponentWithSettings();

        setSettings();
    }

    @NotNull
    protected FileType getFileType() {
        return ScalaFileType.SCALA_FILE_TYPE;
    }

    public void apply() {
        if (!isModified()) return;

        final ScalaProjectSettings scalaProjectSettings = ScalaProjectSettings.getInstance(myProject);
        final ScalaCompileServerSettings compileServerSettings = ScalaCompileServerSettings.getInstance();

        compileServerSettings.SHOW_TYPE_TOOLTIP_ON_MOUSE_HOVER = showTypeInfoOnCheckBox.isSelected();
        compileServerSettings.SHOW_TYPE_TOOLTIP_DELAY = (Integer) delaySpinner.getValue();

        ScalaPluginUpdater.doUpdatePluginHostsAndCheck((ScalaApplicationSettings.pluginBranch) updateChannel.getModel().getSelectedItem());

        scalaProjectSettings.setBasePackage(myBasePackage.getText());
        scalaProjectSettings.setImplicitParametersSearchDepth((Integer) implicitParametersSearchDepthSpinner.getValue());
        scalaProjectSettings.setOutputLimit((Integer) outputSpinner.getValue());
        scalaProjectSettings.setInProcessMode(runWorksheetInTheCheckBox.isSelected());
        scalaProjectSettings.setInteractiveMode(worksheetInteractiveModeCheckBox.isSelected());
        scalaProjectSettings.setUseEclipseCompatibility(useEclipseCompatibilityModeCheckBox.isSelected());

        scalaProjectSettings.setSearchAllSymbols(searchAllSymbolsIncludeCheckBox.isSelected());
        scalaProjectSettings.setEnableJavaToScalaConversion(enableConversionOnCopyCheckBox.isSelected());
        scalaProjectSettings.setDontShowConversionDialog(donTShowDialogCheckBox.isSelected());
        scalaProjectSettings.setTreatDocCommentAsBlockComment(treatDocCommentAsBlockComment.isSelected());

        scalaProjectSettings.setShowImplisitConversions(showImplicitConversionsInCheckBox.isSelected());
        scalaProjectSettings.setShowArgumentsToByNameParams(showArgumentsToByNameParametersCheckBox.isSelected());
        scalaProjectSettings.setIncludeBlockExpressions(includeBlockExpressionsExpressionsCheckBox.isSelected());
        scalaProjectSettings.setIncludeLiterals(includeLiteralsCheckBox.isSelected());

        scalaProjectSettings.setIgnorePerformance(myResolveToAllClassesCheckBox.isSelected());
        scalaProjectSettings.setDisableLangInjection(myDisableLanguageInjection.isSelected());
        scalaProjectSettings.setDontCacheCompoundTypes(myDontCacheCompound.isSelected());
        scalaProjectSettings.setAotCOmpletion(myAotCompletion.isSelected());
        scalaProjectSettings.setScalaPriority(useScalaClassesPriorityCheckBox.isSelected());
        scalaProjectSettings.setCollectionTypeHighlightingLevel(collectionHighlightingChooser.getSelectedIndex());
        injectionPrefixTable.saveSettings(scalaProjectSettings);
    }

    @SuppressWarnings({"ConstantConditions", "RedundantIfStatement"})
    public boolean isModified() {

        final ScalaProjectSettings scalaProjectSettings = ScalaProjectSettings.getInstance(myProject);
        final ScalaCompileServerSettings compileServerSettings = ScalaCompileServerSettings.getInstance();

        if (compileServerSettings.SHOW_TYPE_TOOLTIP_ON_MOUSE_HOVER != showTypeInfoOnCheckBox.isSelected()) return true;
        if (compileServerSettings.SHOW_TYPE_TOOLTIP_DELAY != (Integer) delaySpinner.getValue()) return true;

        if (!ScalaPluginUpdater.getScalaPluginBranch().equals(updateChannel.getModel().getSelectedItem())) return true;

        if (!scalaProjectSettings.getBasePackage().equals(
                myBasePackage.getText())) return true;
        if (scalaProjectSettings.isShowImplisitConversions() !=
                showImplicitConversionsInCheckBox.isSelected()) return true;
        if (scalaProjectSettings.isShowArgumentsToByNameParams() !=
                showArgumentsToByNameParametersCheckBox.isSelected()) return true;
        if (scalaProjectSettings.isIncludeBlockExpressions() !=
                includeBlockExpressionsExpressionsCheckBox.isSelected()) return true;
        if (scalaProjectSettings.isIncludeLiterals() !=
                includeLiteralsCheckBox.isSelected()) return true;

        if (scalaProjectSettings.getImplicitParametersSearchDepth() !=
                (Integer) implicitParametersSearchDepthSpinner.getValue()) return true;
        if (scalaProjectSettings.getOutputLimit() !=
                (Integer) outputSpinner.getValue()) return true;
        if (scalaProjectSettings.isInProcessMode() !=
                runWorksheetInTheCheckBox.isSelected()) return true;
        if (scalaProjectSettings.isInteractiveMode() != worksheetInteractiveModeCheckBox.isSelected()) return true;
        if (scalaProjectSettings.isUseEclipseCompatibility() != useEclipseCompatibilityModeCheckBox.isSelected())
            return true;

        if (scalaProjectSettings.isSearchAllSymbols() !=
                searchAllSymbolsIncludeCheckBox.isSelected()) return true;
        if (scalaProjectSettings.isEnableJavaToScalaConversion() !=
                enableConversionOnCopyCheckBox.isSelected()) return true;
        if (scalaProjectSettings.isDontShowConversionDialog() !=
                donTShowDialogCheckBox.isSelected()) return true;
        if (scalaProjectSettings.isTreatDocCommentAsBlockComment() !=
                treatDocCommentAsBlockComment.isSelected()) return true;

        if (scalaProjectSettings.isIgnorePerformance() != myResolveToAllClassesCheckBox.isSelected())
            return true;

        if (scalaProjectSettings.isDisableLangInjection() != myDisableLanguageInjection.isSelected())
            return true;


        if (scalaProjectSettings.isDontCacheCompoundTypes() != myDontCacheCompound.isSelected()) return true;

        if (scalaProjectSettings.isAotCompletion() != myAotCompletion.isSelected())
            return true;

        if (scalaProjectSettings.isScalaPriority() != useScalaClassesPriorityCheckBox.isSelected())
            return true;

        if (scalaProjectSettings.getCollectionTypeHighlightingLevel() !=
                collectionHighlightingChooser.getSelectedIndex()) return true;

        if (injectionPrefixTable.isModified(scalaProjectSettings)) return true;

        return false;
    }

    public JComponent getPanel() {
        return myPanel;
    }

    protected void resetImpl() {
        setSettings();
    }

    private void setSettings() {
        final ScalaProjectSettings scalaProjectSettings = ScalaProjectSettings.getInstance(myProject);
        final ScalaCompileServerSettings compileServerSettings = ScalaCompileServerSettings.getInstance();

        setValue(showTypeInfoOnCheckBox, compileServerSettings.SHOW_TYPE_TOOLTIP_ON_MOUSE_HOVER);
        setValue(delaySpinner, compileServerSettings.SHOW_TYPE_TOOLTIP_DELAY);

        updateChannel.getModel().setSelectedItem(ScalaPluginUpdater.getScalaPluginBranch());

        setValue(myBasePackage, scalaProjectSettings.getBasePackage());
        setValue(implicitParametersSearchDepthSpinner, scalaProjectSettings.getImplicitParametersSearchDepth());
        setValue(outputSpinner, scalaProjectSettings.getOutputLimit());
        setValue(runWorksheetInTheCheckBox, scalaProjectSettings.isInProcessMode());
        setValue(worksheetInteractiveModeCheckBox, scalaProjectSettings.isInteractiveMode());
        setValue(useEclipseCompatibilityModeCheckBox, scalaProjectSettings.isUseEclipseCompatibility());

        setValue(searchAllSymbolsIncludeCheckBox, scalaProjectSettings.isSearchAllSymbols());
        setValue(enableConversionOnCopyCheckBox, scalaProjectSettings.isEnableJavaToScalaConversion());
        setValue(donTShowDialogCheckBox, scalaProjectSettings.isDontShowConversionDialog());
        setValue(treatDocCommentAsBlockComment, scalaProjectSettings.isTreatDocCommentAsBlockComment());

        setValue(showImplicitConversionsInCheckBox, scalaProjectSettings.isShowImplisitConversions());
        setValue(showArgumentsToByNameParametersCheckBox, scalaProjectSettings.isShowArgumentsToByNameParams());
        setValue(includeBlockExpressionsExpressionsCheckBox, scalaProjectSettings.isIncludeBlockExpressions());
        setValue(includeLiteralsCheckBox, scalaProjectSettings.isIncludeLiterals());

        setValue(myResolveToAllClassesCheckBox, scalaProjectSettings.isIgnorePerformance());

        setValue(myDisableLanguageInjection, scalaProjectSettings.isDisableLangInjection());
        setValue(myDontCacheCompound, scalaProjectSettings.isDontCacheCompoundTypes());
        setValue(myAotCompletion, scalaProjectSettings.isAotCompletion());
        setValue(useScalaClassesPriorityCheckBox, scalaProjectSettings.isScalaPriority());
        collectionHighlightingChooser.setSelectedIndex(scalaProjectSettings.getCollectionTypeHighlightingLevel());

        injectionPrefixTable.loadSettings(scalaProjectSettings);
    }

    private static void setValue(JSpinner spinner, int value) {
        spinner.setValue(value);
    }

    private static void setValue(final JCheckBox box, final boolean value) {
        box.setSelected(value);
    }

    private static void setValue(final JComboBox box, final int value) {
        box.setSelectedIndex(value);
    }

    private static void setValue(final JTextField field, final String value) {
        field.setText(value);
    }

    private void createUIComponents() {
        injectionJPanel = new JPanel(new GridLayout(1, 1));
        injectionJPanel.setPreferredSize(new Dimension(200, 500));
        injectionJPanel.setBorder(BorderFactory.createEmptyBorder(5, 5, 0, 0));
    }

    /**
     * Method generated by IntelliJ IDEA GUI Designer
     * >>> IMPORTANT!! <<<
     * DO NOT edit this method OR call it in your code!
     *
     * @noinspection ALL
     */
    private void $$$setupUI$$$() {
        createUIComponents();
        myPanel = new JPanel();
        myPanel.setLayout(new GridLayoutManager(1, 1, new Insets(0, 0, 0, 0), -1, -1));
        final JTabbedPane tabbedPane1 = new JTabbedPane();
        myPanel.add(tabbedPane1, new GridConstraints(0, 0, 1, 1, GridConstraints.ANCHOR_CENTER, GridConstraints.FILL_BOTH, GridConstraints.SIZEPOLICY_CAN_SHRINK | GridConstraints.SIZEPOLICY_CAN_GROW, GridConstraints.SIZEPOLICY_CAN_SHRINK | GridConstraints.SIZEPOLICY_CAN_GROW, null, new Dimension(200, 200), null, 0, false));
        final JPanel panel1 = new JPanel();
        panel1.setLayout(new GridLayoutManager(22, 3, new Insets(9, 9, 0, 0), -1, -1));
        tabbedPane1.addTab("Core", panel1);
        searchAllSymbolsIncludeCheckBox = new JCheckBox();
        searchAllSymbolsIncludeCheckBox.setText("Search all symbols (include locals)");
        panel1.add(searchAllSymbolsIncludeCheckBox, new GridConstraints(2, 0, 1, 3, GridConstraints.ANCHOR_WEST, GridConstraints.FILL_NONE, GridConstraints.SIZEPOLICY_CAN_SHRINK | GridConstraints.SIZEPOLICY_CAN_GROW, GridConstraints.SIZEPOLICY_FIXED, null, null, null, 0, false));
        final JLabel label1 = new JLabel();
        label1.setText("Java to Scala conversions settings:");
        panel1.add(label1, new GridConstraints(3, 0, 1, 3, GridConstraints.ANCHOR_WEST, GridConstraints.FILL_NONE, GridConstraints.SIZEPOLICY_FIXED, GridConstraints.SIZEPOLICY_FIXED, null, null, null, 0, false));
        enableConversionOnCopyCheckBox = new JCheckBox();
        enableConversionOnCopyCheckBox.setSelected(true);
        enableConversionOnCopyCheckBox.setText("Enable Conversion on Copy");
        panel1.add(enableConversionOnCopyCheckBox, new GridConstraints(4, 0, 1, 3, GridConstraints.ANCHOR_WEST, GridConstraints.FILL_NONE, GridConstraints.SIZEPOLICY_CAN_SHRINK | GridConstraints.SIZEPOLICY_CAN_GROW, GridConstraints.SIZEPOLICY_FIXED, null, null, null, 0, false));
        donTShowDialogCheckBox = new JCheckBox();
        donTShowDialogCheckBox.setText("Don't show dialog on paste and automatically convert to Scala code");
        panel1.add(donTShowDialogCheckBox, new GridConstraints(5, 0, 1, 3, GridConstraints.ANCHOR_WEST, GridConstraints.FILL_NONE, GridConstraints.SIZEPOLICY_CAN_SHRINK | GridConstraints.SIZEPOLICY_CAN_GROW, GridConstraints.SIZEPOLICY_FIXED, null, null, null, 0, false));
        final JLabel label2 = new JLabel();
        label2.setText("Highlighting options:");
        panel1.add(label2, new GridConstraints(6, 0, 1, 3, GridConstraints.ANCHOR_WEST, GridConstraints.FILL_NONE, GridConstraints.SIZEPOLICY_FIXED, GridConstraints.SIZEPOLICY_FIXED, null, null, null, 0, false));
        showImplicitConversionsInCheckBox = new JCheckBox();
        showImplicitConversionsInCheckBox.setSelected(true);
        showImplicitConversionsInCheckBox.setText("Highlight methods added via implicit conversion  in  code completion dialog");
        panel1.add(showImplicitConversionsInCheckBox, new GridConstraints(7, 0, 1, 3, GridConstraints.ANCHOR_WEST, GridConstraints.FILL_NONE, GridConstraints.SIZEPOLICY_CAN_SHRINK | GridConstraints.SIZEPOLICY_CAN_GROW, GridConstraints.SIZEPOLICY_FIXED, null, null, null, 0, false));
        final JLabel label3 = new JLabel();
        label3.setText("Performance-related options:");
        panel1.add(label3, new GridConstraints(11, 0, 1, 3, GridConstraints.ANCHOR_WEST, GridConstraints.FILL_NONE, GridConstraints.SIZEPOLICY_FIXED, GridConstraints.SIZEPOLICY_FIXED, null, null, null, 0, false));
        myResolveToAllClassesCheckBox = new JCheckBox();
        myResolveToAllClassesCheckBox.setText("Resolve to all classes, even in wrong directories (this may cause performance problems)");
        panel1.add(myResolveToAllClassesCheckBox, new GridConstraints(13, 0, 1, 3, GridConstraints.ANCHOR_WEST, GridConstraints.FILL_NONE, GridConstraints.SIZEPOLICY_CAN_SHRINK | GridConstraints.SIZEPOLICY_CAN_GROW, GridConstraints.SIZEPOLICY_FIXED, null, null, null, 0, false));
        showArgumentsToByNameParametersCheckBox = new JCheckBox();
        showArgumentsToByNameParametersCheckBox.setSelected(true);
        showArgumentsToByNameParametersCheckBox.setText("Highlight arguments to by-name parameters");
        panel1.add(showArgumentsToByNameParametersCheckBox, new GridConstraints(8, 0, 1, 3, GridConstraints.ANCHOR_WEST, GridConstraints.FILL_NONE, GridConstraints.SIZEPOLICY_CAN_SHRINK | GridConstraints.SIZEPOLICY_CAN_GROW, GridConstraints.SIZEPOLICY_FIXED, null, null, null, 0, false));
        includeBlockExpressionsExpressionsCheckBox = new JCheckBox();
        includeBlockExpressionsExpressionsCheckBox.setSelected(true);
        includeBlockExpressionsExpressionsCheckBox.setText("Include block expressions");
        includeBlockExpressionsExpressionsCheckBox.setToolTipText("Include expressions enclosed in in curly braces");
        panel1.add(includeBlockExpressionsExpressionsCheckBox, new GridConstraints(9, 0, 1, 3, GridConstraints.ANCHOR_WEST, GridConstraints.FILL_NONE, GridConstraints.SIZEPOLICY_CAN_SHRINK | GridConstraints.SIZEPOLICY_CAN_GROW, GridConstraints.SIZEPOLICY_FIXED, null, null, null, 1, false));
        includeLiteralsCheckBox = new JCheckBox();
        includeLiteralsCheckBox.setSelected(true);
        includeLiteralsCheckBox.setText("Include literals ");
        includeLiteralsCheckBox.setToolTipText("Include string, number, etc");
        panel1.add(includeLiteralsCheckBox, new GridConstraints(10, 0, 1, 3, GridConstraints.ANCHOR_WEST, GridConstraints.FILL_NONE, GridConstraints.SIZEPOLICY_CAN_SHRINK | GridConstraints.SIZEPOLICY_CAN_GROW, GridConstraints.SIZEPOLICY_FIXED, null, null, null, 1, false));
        treatDocCommentAsBlockComment = new JCheckBox();
        treatDocCommentAsBlockComment.setText("Disable parsing of documentation comments. This may improve editor performance for very large files. (SCL-2900)");
        panel1.add(treatDocCommentAsBlockComment, new GridConstraints(14, 0, 1, 3, GridConstraints.ANCHOR_WEST, GridConstraints.FILL_NONE, GridConstraints.SIZEPOLICY_CAN_SHRINK | GridConstraints.SIZEPOLICY_CAN_GROW, GridConstraints.SIZEPOLICY_FIXED, null, null, null, 0, false));
        myDisableLanguageInjection = new JCheckBox();
        myDisableLanguageInjection.setText("Disable language injection in Scala files (injected languages may freeze typing with auto popup completion)");
        panel1.add(myDisableLanguageInjection, new GridConstraints(15, 0, 1, 3, GridConstraints.ANCHOR_WEST, GridConstraints.FILL_NONE, GridConstraints.SIZEPOLICY_CAN_SHRINK | GridConstraints.SIZEPOLICY_CAN_GROW, GridConstraints.SIZEPOLICY_FIXED, null, null, null, 0, false));
        final JLabel label4 = new JLabel();
        label4.setText("Completion options:");
        panel1.add(label4, new GridConstraints(17, 0, 1, 3, GridConstraints.ANCHOR_WEST, GridConstraints.FILL_NONE, GridConstraints.SIZEPOLICY_FIXED, GridConstraints.SIZEPOLICY_FIXED, null, null, null, 0, false));
        useScalaClassesPriorityCheckBox = new JCheckBox();
        useScalaClassesPriorityCheckBox.setSelected(true);
        useScalaClassesPriorityCheckBox.setText("Use Scala classes priority over Java classes");
        panel1.add(useScalaClassesPriorityCheckBox, new GridConstraints(19, 0, 1, 3, GridConstraints.ANCHOR_WEST, GridConstraints.FILL_NONE, GridConstraints.SIZEPOLICY_CAN_SHRINK | GridConstraints.SIZEPOLICY_CAN_GROW, GridConstraints.SIZEPOLICY_FIXED, null, null, null, 0, false));
        final JPanel panel2 = new JPanel();
        panel2.setLayout(new GridLayoutManager(1, 1, new Insets(0, 0, 0, 0), -1, -1));
        panel1.add(panel2, new GridConstraints(21, 2, 1, 1, GridConstraints.ANCHOR_CENTER, GridConstraints.FILL_BOTH, GridConstraints.SIZEPOLICY_CAN_SHRINK | GridConstraints.SIZEPOLICY_CAN_GROW, GridConstraints.SIZEPOLICY_CAN_SHRINK | GridConstraints.SIZEPOLICY_CAN_GROW, null, null, null, 0, false));
        final JLabel label5 = new JLabel();
        label5.setText("Implicit parameters search depth:");
        panel1.add(label5, new GridConstraints(12, 0, 1, 1, GridConstraints.ANCHOR_WEST, GridConstraints.FILL_NONE, GridConstraints.SIZEPOLICY_FIXED, GridConstraints.SIZEPOLICY_FIXED, null, null, null, 0, false));
        implicitParametersSearchDepthSpinner = new JSpinner();
        panel1.add(implicitParametersSearchDepthSpinner, new GridConstraints(12, 1, 1, 1, GridConstraints.ANCHOR_WEST, GridConstraints.FILL_HORIZONTAL, GridConstraints.SIZEPOLICY_WANT_GROW, GridConstraints.SIZEPOLICY_FIXED, null, null, null, 0, false));
        myDontCacheCompound = new JCheckBox();
        myDontCacheCompound.setText("Don't cache compound types (use it in case of big pauses in GC)");
        panel1.add(myDontCacheCompound, new GridConstraints(16, 0, 1, 1, GridConstraints.ANCHOR_WEST, GridConstraints.FILL_NONE, GridConstraints.SIZEPOLICY_CAN_SHRINK | GridConstraints.SIZEPOLICY_CAN_GROW, GridConstraints.SIZEPOLICY_FIXED, null, null, null, 0, false));
        final JLabel label6 = new JLabel();
        label6.setText("Base package clause:");
        panel1.add(label6, new GridConstraints(1, 0, 1, 1, GridConstraints.ANCHOR_WEST, GridConstraints.FILL_NONE, GridConstraints.SIZEPOLICY_FIXED, GridConstraints.SIZEPOLICY_FIXED, null, null, null, 0, false));
        myBasePackage = new JTextField();
        myBasePackage.setColumns(50);
        panel1.add(myBasePackage, new GridConstraints(1, 1, 1, 1, GridConstraints.ANCHOR_CENTER, GridConstraints.FILL_HORIZONTAL, GridConstraints.SIZEPOLICY_WANT_GROW, GridConstraints.SIZEPOLICY_FIXED, null, new Dimension(150, -1), null, 0, false));
        final JLabel label7 = new JLabel();
        this.$$$loadLabelText$$$(label7, ResourceBundle.getBundle("org/jetbrains/plugins/scala/ScalaBundle").getString("collection.type.highlighting.option"));
        panel1.add(label7, new GridConstraints(20, 0, 1, 1, GridConstraints.ANCHOR_WEST, GridConstraints.FILL_NONE, GridConstraints.SIZEPOLICY_FIXED, GridConstraints.SIZEPOLICY_FIXED, null, null, null, 0, false));
        collectionHighlightingChooser = new JComboBox();
        final DefaultComboBoxModel defaultComboBoxModel1 = new DefaultComboBoxModel();
        defaultComboBoxModel1.addElement("None");
        defaultComboBoxModel1.addElement("Only non-qualified");
        defaultComboBoxModel1.addElement("All");
        collectionHighlightingChooser.setModel(defaultComboBoxModel1);
        panel1.add(collectionHighlightingChooser, new GridConstraints(20, 1, 1, 1, GridConstraints.ANCHOR_WEST, GridConstraints.FILL_HORIZONTAL, GridConstraints.SIZEPOLICY_CAN_GROW, GridConstraints.SIZEPOLICY_FIXED, null, null, null, 0, false));
        panel1.add(injectionJPanel, new GridConstraints(21, 0, 1, 2, GridConstraints.ANCHOR_CENTER, GridConstraints.FILL_BOTH, GridConstraints.SIZEPOLICY_CAN_SHRINK | GridConstraints.SIZEPOLICY_WANT_GROW, GridConstraints.SIZEPOLICY_CAN_SHRINK | GridConstraints.SIZEPOLICY_CAN_GROW, null, null, null, 0, false));
        showTypeInfoOnCheckBox = new JCheckBox();
        showTypeInfoOnCheckBox.setText("Show type info on mouse motion with delay:");
        panel1.add(showTypeInfoOnCheckBox, new GridConstraints(0, 0, 1, 1, GridConstraints.ANCHOR_WEST, GridConstraints.FILL_NONE, GridConstraints.SIZEPOLICY_CAN_SHRINK | GridConstraints.SIZEPOLICY_CAN_GROW, GridConstraints.SIZEPOLICY_FIXED, null, null, null, 0, false));
        delaySpinner = new JSpinner();
        panel1.add(delaySpinner, new GridConstraints(0, 1, 1, 1, GridConstraints.ANCHOR_WEST, GridConstraints.FILL_HORIZONTAL, GridConstraints.SIZEPOLICY_WANT_GROW, GridConstraints.SIZEPOLICY_FIXED, null, null, null, 0, false));
        final Spacer spacer1 = new Spacer();
        panel1.add(spacer1, new GridConstraints(0, 2, 1, 1, GridConstraints.ANCHOR_CENTER, GridConstraints.FILL_HORIZONTAL, GridConstraints.SIZEPOLICY_WANT_GROW, 1, null, null, null, 0, false));
        myAotCompletion = new JCheckBox();
        myAotCompletion.setText("Ahead-of-time completion (parameter and variable names)");
        panel1.add(myAotCompletion, new GridConstraints(18, 0, 1, 1, GridConstraints.ANCHOR_WEST, GridConstraints.FILL_NONE, GridConstraints.SIZEPOLICY_CAN_SHRINK | GridConstraints.SIZEPOLICY_CAN_GROW, GridConstraints.SIZEPOLICY_FIXED, null, null, null, 0, false));
        final JPanel panel3 = new JPanel();
        panel3.setLayout(new GridLayoutManager(5, 2, new Insets(9, 9, 0, 0), -1, -1));
        tabbedPane1.addTab("Worksheet", panel3);
        final Spacer spacer2 = new Spacer();
        panel3.add(spacer2, new GridConstraints(4, 0, 1, 1, GridConstraints.ANCHOR_CENTER, GridConstraints.FILL_VERTICAL, 1, GridConstraints.SIZEPOLICY_WANT_GROW, null, null, null, 0, false));
        runWorksheetInTheCheckBox = new JCheckBox();
        runWorksheetInTheCheckBox.setSelected(true);
        runWorksheetInTheCheckBox.setText("Run worksheet in the compiler process");
        panel3.add(runWorksheetInTheCheckBox, new GridConstraints(1, 0, 1, 2, GridConstraints.ANCHOR_WEST, GridConstraints.FILL_NONE, GridConstraints.SIZEPOLICY_CAN_SHRINK | GridConstraints.SIZEPOLICY_CAN_GROW, GridConstraints.SIZEPOLICY_FIXED, null, null, null, 0, false));
        worksheetInteractiveModeCheckBox = new JCheckBox();
        worksheetInteractiveModeCheckBox.setText("Run worksheet in the interactive mode");
        panel3.add(worksheetInteractiveModeCheckBox, new GridConstraints(2, 0, 1, 1, GridConstraints.ANCHOR_WEST, GridConstraints.FILL_NONE, GridConstraints.SIZEPOLICY_CAN_SHRINK | GridConstraints.SIZEPOLICY_CAN_GROW, GridConstraints.SIZEPOLICY_FIXED, null, null, null, 0, false));
        final JLabel label8 = new JLabel();
        label8.setText("Output cutoff limit: ");
        panel3.add(label8, new GridConstraints(0, 0, 1, 1, GridConstraints.ANCHOR_WEST, GridConstraints.FILL_NONE, GridConstraints.SIZEPOLICY_FIXED, GridConstraints.SIZEPOLICY_FIXED, null, null, null, 0, false));
        outputSpinner = new JSpinner();
        panel3.add(outputSpinner, new GridConstraints(0, 1, 1, 1, GridConstraints.ANCHOR_WEST, GridConstraints.FILL_NONE, GridConstraints.SIZEPOLICY_WANT_GROW, GridConstraints.SIZEPOLICY_FIXED, null, new Dimension(218, 24), null, 0, false));
        useEclipseCompatibilityModeCheckBox = new JCheckBox();
        useEclipseCompatibilityModeCheckBox.setText("Use \"eclipse compatibility\" mode");
        panel3.add(useEclipseCompatibilityModeCheckBox, new GridConstraints(3, 0, 1, 1, GridConstraints.ANCHOR_WEST, GridConstraints.FILL_NONE, GridConstraints.SIZEPOLICY_CAN_SHRINK | GridConstraints.SIZEPOLICY_CAN_GROW, GridConstraints.SIZEPOLICY_FIXED, null, null, null, 0, false));
        final JPanel panel4 = new JPanel();
        panel4.setLayout(new GridLayoutManager(2, 2, new Insets(9, 9, 0, 0), -1, -1));
        tabbedPane1.addTab("Misc", panel4);
        final Spacer spacer3 = new Spacer();
        panel4.add(spacer3, new GridConstraints(1, 0, 1, 1, GridConstraints.ANCHOR_CENTER, GridConstraints.FILL_VERTICAL, 1, GridConstraints.SIZEPOLICY_WANT_GROW, null, null, null, 0, false));
        final JLabel label9 = new JLabel();
        label9.setText("Plugin update channel:");
        panel4.add(label9, new GridConstraints(0, 0, 1, 1, GridConstraints.ANCHOR_WEST, GridConstraints.FILL_NONE, GridConstraints.SIZEPOLICY_FIXED, GridConstraints.SIZEPOLICY_FIXED, null, null, null, 0, false));
        updateChannel = new JComboBox();
        updateChannel.setEditable(false);
        final DefaultComboBoxModel defaultComboBoxModel2 = new DefaultComboBoxModel();
        defaultComboBoxModel2.addElement("Release");
        defaultComboBoxModel2.addElement("EAP");
        defaultComboBoxModel2.addElement("Nightly");
        updateChannel.setModel(defaultComboBoxModel2);
        panel4.add(updateChannel, new GridConstraints(0, 1, 1, 1, GridConstraints.ANCHOR_WEST, GridConstraints.FILL_HORIZONTAL, GridConstraints.SIZEPOLICY_CAN_GROW, GridConstraints.SIZEPOLICY_FIXED, null, null, null, 0, false));
    }

    /**
     * @noinspection ALL
     */
    private void $$$loadLabelText$$$(JLabel component, String text) {
        StringBuffer result = new StringBuffer();
        boolean haveMnemonic = false;
        char mnemonic = '\0';
        int mnemonicIndex = -1;
        for (int i = 0; i < text.length(); i++) {
            if (text.charAt(i) == '&') {
                i++;
                if (i == text.length()) break;
                if (!haveMnemonic && text.charAt(i) != '&') {
                    haveMnemonic = true;
                    mnemonic = text.charAt(i);
                    mnemonicIndex = result.length();
                }
            }
            result.append(text.charAt(i));
        }
        component.setText(result.toString());
        if (haveMnemonic) {
            component.setDisplayedMnemonic(mnemonic);
            component.setDisplayedMnemonicIndex(mnemonicIndex);
=======
  public final static String INJECTION_SETTINGS_NAME = "DependencyAwareInjectionSettings";

  private JPanel myPanel;
  private JCheckBox searchAllSymbolsIncludeCheckBox;
  private JCheckBox enableConversionOnCopyCheckBox;
  private JCheckBox donTShowDialogCheckBox;
  private JCheckBox showImplicitConversionsInCheckBox;
  private JCheckBox myResolveToAllClassesCheckBox;
  private JCheckBox showArgumentsToByNameParametersCheckBox;
  private JCheckBox includeBlockExpressionsExpressionsCheckBox;
  private JCheckBox includeLiteralsCheckBox;
  private JCheckBox treatDocCommentAsBlockComment;
  private JCheckBox myDisableLanguageInjection;
  private JCheckBox useScalaClassesPriorityCheckBox;
  private JComboBox collectionHighlightingChooser;
  private JPanel injectionJPanel;
  private JSpinner outputSpinner;
  private JSpinner implicitParametersSearchDepthSpinner;
  private JCheckBox myDontCacheCompound;
  private JCheckBox runWorksheetInTheCheckBox;
  private JTextField myBasePackage;
  private JCheckBox worksheetInteractiveModeCheckBox;
  private JTextField scalaTestDefaultSuperClass;
  private ScalaUiWithDependency.ComponentWithSettings injectionPrefixTable;
  private Project myProject;

  public ScalaProjectSettingsPanel(Project project) {
    myProject = project;
    $$$setupUI$$$();
    outputSpinner.setModel(new SpinnerNumberModel(35, 1, null, 1));

    ScalaUiWithDependency[] deps = DependencyAwareInjectionSettings.EP_NAME.getExtensions();
    for (ScalaUiWithDependency uiWithDependency : deps) {
      if (INJECTION_SETTINGS_NAME.equals(uiWithDependency.getName())) {
        injectionPrefixTable = uiWithDependency.createComponent(injectionJPanel);
        break;
      }
    }
    if (injectionPrefixTable == null) injectionPrefixTable = new ScalaUiWithDependency.NullComponentWithSettings();

    setSettings();
  }

  @NotNull
  protected FileType getFileType() {
    return ScalaFileType.SCALA_FILE_TYPE;
  }

  public void apply() {
    if (!isModified()) return;

    final ScalaProjectSettings scalaProjectSettings = ScalaProjectSettings.getInstance(myProject);
    scalaProjectSettings.setBasePackage(myBasePackage.getText());
    scalaProjectSettings.setScalaTestDefaultSuperClass(scalaTestDefaultSuperClass.getText());
    scalaProjectSettings.setImplicitParametersSearchDepth((Integer) implicitParametersSearchDepthSpinner.getValue());
    scalaProjectSettings.setOutputLimit((Integer) outputSpinner.getValue());
    scalaProjectSettings.setInProcessMode(runWorksheetInTheCheckBox.isSelected());
    scalaProjectSettings.setInteractiveMode(worksheetInteractiveModeCheckBox.isSelected());

    scalaProjectSettings.setSearchAllSymbols(searchAllSymbolsIncludeCheckBox.isSelected());
    scalaProjectSettings.setEnableJavaToScalaConversion(enableConversionOnCopyCheckBox.isSelected());
    scalaProjectSettings.setDontShowConversionDialog(donTShowDialogCheckBox.isSelected());
    scalaProjectSettings.setTreatDocCommentAsBlockComment(treatDocCommentAsBlockComment.isSelected());

    scalaProjectSettings.setShowImplisitConversions(showImplicitConversionsInCheckBox.isSelected());
    scalaProjectSettings.setShowArgumentsToByNameParams(showArgumentsToByNameParametersCheckBox.isSelected());
    scalaProjectSettings.setIncludeBlockExpressions(includeBlockExpressionsExpressionsCheckBox.isSelected());
    scalaProjectSettings.setIncludeLiterals(includeLiteralsCheckBox.isSelected());

    scalaProjectSettings.setIgnorePerformance(myResolveToAllClassesCheckBox.isSelected());
    scalaProjectSettings.setDisableLangInjection(myDisableLanguageInjection.isSelected());
    scalaProjectSettings.setDontCacheCompoundTypes(myDontCacheCompound.isSelected());
    scalaProjectSettings.setScalaPriority(useScalaClassesPriorityCheckBox.isSelected());
    scalaProjectSettings.setCollectionTypeHighlightingLevel(collectionHighlightingChooser.getSelectedIndex());
    injectionPrefixTable.saveSettings(scalaProjectSettings);
  }

  @SuppressWarnings({"ConstantConditions", "RedundantIfStatement"})
  public boolean isModified() {

    final ScalaProjectSettings scalaProjectSettings = ScalaProjectSettings.getInstance(myProject);

    if (!scalaProjectSettings.getBasePackage().equals(
        myBasePackage.getText())) return true;
    if (!scalaProjectSettings.getScalaTestDefaultSuperClass().equals(
        scalaTestDefaultSuperClass.getText())) return true;
    if (scalaProjectSettings.isShowImplisitConversions() !=
        showImplicitConversionsInCheckBox.isSelected()) return true;
    if (scalaProjectSettings.isShowArgumentsToByNameParams() !=
        showArgumentsToByNameParametersCheckBox.isSelected()) return true;
    if (scalaProjectSettings.isIncludeBlockExpressions() !=
        includeBlockExpressionsExpressionsCheckBox.isSelected()) return true;
    if (scalaProjectSettings.isIncludeLiterals() !=
        includeLiteralsCheckBox.isSelected()) return true;

    if (scalaProjectSettings.getImplicitParametersSearchDepth() !=
        (Integer) implicitParametersSearchDepthSpinner.getValue()) return true;
    if (scalaProjectSettings.getOutputLimit() !=
        (Integer) outputSpinner.getValue()) return true;
    if (scalaProjectSettings.isInProcessMode() !=
        runWorksheetInTheCheckBox.isSelected()) return true;
    if (scalaProjectSettings.isInteractiveMode() != worksheetInteractiveModeCheckBox.isSelected()) return true;

    if (scalaProjectSettings.isSearchAllSymbols() !=
        searchAllSymbolsIncludeCheckBox.isSelected()) return true;
    if (scalaProjectSettings.isEnableJavaToScalaConversion() !=
        enableConversionOnCopyCheckBox.isSelected()) return true;
    if (scalaProjectSettings.isDontShowConversionDialog() !=
        donTShowDialogCheckBox.isSelected()) return true;
    if (scalaProjectSettings.isTreatDocCommentAsBlockComment() !=
        treatDocCommentAsBlockComment.isSelected()) return true;

    if (scalaProjectSettings.isIgnorePerformance() != myResolveToAllClassesCheckBox.isSelected())
      return true;

    if (scalaProjectSettings.isDisableLangInjection() != myDisableLanguageInjection.isSelected())
      return true;


    if (scalaProjectSettings.isDontCacheCompoundTypes() != myDontCacheCompound.isSelected()) return true;

    if (scalaProjectSettings.isScalaPriority() != useScalaClassesPriorityCheckBox.isSelected())
      return true;

    if (scalaProjectSettings.getCollectionTypeHighlightingLevel() !=
        collectionHighlightingChooser.getSelectedIndex()) return true;

    if (injectionPrefixTable.isModified(scalaProjectSettings)) return true;

    return false;
  }

  public JComponent getPanel() {
    return myPanel;
  }

  protected void resetImpl() {
    setSettings();
  }

  private void setSettings() {
    final ScalaProjectSettings scalaProjectSettings = ScalaProjectSettings.getInstance(myProject);

    setValue(myBasePackage, scalaProjectSettings.getBasePackage());
    setValue(scalaTestDefaultSuperClass, scalaProjectSettings.getScalaTestDefaultSuperClass());
    setValue(implicitParametersSearchDepthSpinner, scalaProjectSettings.getImplicitParametersSearchDepth());
    setValue(outputSpinner, scalaProjectSettings.getOutputLimit());
    setValue(runWorksheetInTheCheckBox, scalaProjectSettings.isInProcessMode());
    setValue(worksheetInteractiveModeCheckBox, scalaProjectSettings.isInteractiveMode());

    setValue(searchAllSymbolsIncludeCheckBox, scalaProjectSettings.isSearchAllSymbols());
    setValue(enableConversionOnCopyCheckBox, scalaProjectSettings.isEnableJavaToScalaConversion());
    setValue(donTShowDialogCheckBox, scalaProjectSettings.isDontShowConversionDialog());
    setValue(treatDocCommentAsBlockComment, scalaProjectSettings.isTreatDocCommentAsBlockComment());

    setValue(showImplicitConversionsInCheckBox, scalaProjectSettings.isShowImplisitConversions());
    setValue(showArgumentsToByNameParametersCheckBox, scalaProjectSettings.isShowArgumentsToByNameParams());
    setValue(includeBlockExpressionsExpressionsCheckBox, scalaProjectSettings.isIncludeBlockExpressions());
    setValue(includeLiteralsCheckBox, scalaProjectSettings.isIncludeLiterals());

    setValue(myResolveToAllClassesCheckBox, scalaProjectSettings.isIgnorePerformance());

    setValue(myDisableLanguageInjection, scalaProjectSettings.isDisableLangInjection());
    setValue(myDontCacheCompound, scalaProjectSettings.isDontCacheCompoundTypes());
    setValue(useScalaClassesPriorityCheckBox, scalaProjectSettings.isScalaPriority());
    collectionHighlightingChooser.setSelectedIndex(scalaProjectSettings.getCollectionTypeHighlightingLevel());

    injectionPrefixTable.loadSettings(scalaProjectSettings);
  }

  private static void setValue(JSpinner spinner, int value) {
    spinner.setValue(value);
  }

  private static void setValue(final JCheckBox box, final boolean value) {
    box.setSelected(value);
  }

  private static void setValue(final JComboBox box, final int value) {
    box.setSelectedIndex(value);
  }

  private static void setValue(final JTextField field, final String value) {
    field.setText(value);
  }

  private void createUIComponents() {
    injectionJPanel = new JPanel(new GridLayout(1, 1));
    injectionJPanel.setPreferredSize(new Dimension(200, 500));
    injectionJPanel.setBorder(BorderFactory.createEmptyBorder(5, 5, 0, 0));
  }

  /**
   * Method generated by IntelliJ IDEA GUI Designer
   * >>> IMPORTANT!! <<<
   * DO NOT edit this method OR call it in your code!
   *
   * @noinspection ALL
   */
  private void $$$setupUI$$$() {
    createUIComponents();
    myPanel = new JPanel();
    myPanel.setLayout(new GridLayoutManager(1, 1, new Insets(0, 0, 0, 0), -1, -1));
    final JTabbedPane tabbedPane1 = new JTabbedPane();
    myPanel.add(tabbedPane1, new GridConstraints(0, 0, 1, 1, GridConstraints.ANCHOR_CENTER, GridConstraints.FILL_BOTH, GridConstraints.SIZEPOLICY_CAN_SHRINK | GridConstraints.SIZEPOLICY_CAN_GROW, GridConstraints.SIZEPOLICY_CAN_SHRINK | GridConstraints.SIZEPOLICY_CAN_GROW, null, new Dimension(200, 200), null, 0, false));
    final JPanel panel1 = new JPanel();
    panel1.setLayout(new GridLayoutManager(21, 3, new Insets(9, 9, 0, 0), -1, -1));
    tabbedPane1.addTab("Core", panel1);
    searchAllSymbolsIncludeCheckBox = new JCheckBox();
    searchAllSymbolsIncludeCheckBox.setText("Search all symbols (include locals)");
    panel1.add(searchAllSymbolsIncludeCheckBox, new GridConstraints(1, 0, 1, 3, GridConstraints.ANCHOR_WEST, GridConstraints.FILL_NONE, GridConstraints.SIZEPOLICY_CAN_SHRINK | GridConstraints.SIZEPOLICY_CAN_GROW, GridConstraints.SIZEPOLICY_FIXED, null, null, null, 0, false));
    final JLabel label1 = new JLabel();
    label1.setText("Java to Scala conversions settings:");
    panel1.add(label1, new GridConstraints(2, 0, 1, 3, GridConstraints.ANCHOR_WEST, GridConstraints.FILL_NONE, GridConstraints.SIZEPOLICY_FIXED, GridConstraints.SIZEPOLICY_FIXED, null, null, null, 0, false));
    enableConversionOnCopyCheckBox = new JCheckBox();
    enableConversionOnCopyCheckBox.setSelected(true);
    enableConversionOnCopyCheckBox.setText("Enable Conversion on Copy");
    panel1.add(enableConversionOnCopyCheckBox, new GridConstraints(3, 0, 1, 3, GridConstraints.ANCHOR_WEST, GridConstraints.FILL_NONE, GridConstraints.SIZEPOLICY_CAN_SHRINK | GridConstraints.SIZEPOLICY_CAN_GROW, GridConstraints.SIZEPOLICY_FIXED, null, null, null, 0, false));
    donTShowDialogCheckBox = new JCheckBox();
    donTShowDialogCheckBox.setText("Don't show dialog on paste and automatically convert to Scala code");
    panel1.add(donTShowDialogCheckBox, new GridConstraints(4, 0, 1, 3, GridConstraints.ANCHOR_WEST, GridConstraints.FILL_NONE, GridConstraints.SIZEPOLICY_CAN_SHRINK | GridConstraints.SIZEPOLICY_CAN_GROW, GridConstraints.SIZEPOLICY_FIXED, null, null, null, 0, false));
    final JLabel label2 = new JLabel();
    label2.setText("Highlighting options:");
    panel1.add(label2, new GridConstraints(5, 0, 1, 3, GridConstraints.ANCHOR_WEST, GridConstraints.FILL_NONE, GridConstraints.SIZEPOLICY_FIXED, GridConstraints.SIZEPOLICY_FIXED, null, null, null, 0, false));
    showImplicitConversionsInCheckBox = new JCheckBox();
    showImplicitConversionsInCheckBox.setSelected(true);
    showImplicitConversionsInCheckBox.setText("Highlight methods added via implicit conversion  in  code completion dialog");
    panel1.add(showImplicitConversionsInCheckBox, new GridConstraints(6, 0, 1, 3, GridConstraints.ANCHOR_WEST, GridConstraints.FILL_NONE, GridConstraints.SIZEPOLICY_CAN_SHRINK | GridConstraints.SIZEPOLICY_CAN_GROW, GridConstraints.SIZEPOLICY_FIXED, null, null, null, 0, false));
    final JLabel label3 = new JLabel();
    label3.setText("Performance-related options:");
    panel1.add(label3, new GridConstraints(10, 0, 1, 3, GridConstraints.ANCHOR_WEST, GridConstraints.FILL_NONE, GridConstraints.SIZEPOLICY_FIXED, GridConstraints.SIZEPOLICY_FIXED, null, null, null, 0, false));
    myResolveToAllClassesCheckBox = new JCheckBox();
    myResolveToAllClassesCheckBox.setText("Resolve to all classes, even in wrong directories (this may cause performance problems)");
    panel1.add(myResolveToAllClassesCheckBox, new GridConstraints(12, 0, 1, 3, GridConstraints.ANCHOR_WEST, GridConstraints.FILL_NONE, GridConstraints.SIZEPOLICY_CAN_SHRINK | GridConstraints.SIZEPOLICY_CAN_GROW, GridConstraints.SIZEPOLICY_FIXED, null, null, null, 0, false));
    showArgumentsToByNameParametersCheckBox = new JCheckBox();
    showArgumentsToByNameParametersCheckBox.setSelected(true);
    showArgumentsToByNameParametersCheckBox.setText("Highlight arguments to by-name parameters");
    panel1.add(showArgumentsToByNameParametersCheckBox, new GridConstraints(7, 0, 1, 3, GridConstraints.ANCHOR_WEST, GridConstraints.FILL_NONE, GridConstraints.SIZEPOLICY_CAN_SHRINK | GridConstraints.SIZEPOLICY_CAN_GROW, GridConstraints.SIZEPOLICY_FIXED, null, null, null, 0, false));
    includeBlockExpressionsExpressionsCheckBox = new JCheckBox();
    includeBlockExpressionsExpressionsCheckBox.setSelected(true);
    includeBlockExpressionsExpressionsCheckBox.setText("Include block expressions");
    includeBlockExpressionsExpressionsCheckBox.setToolTipText("Include expressions enclosed in in curly braces");
    panel1.add(includeBlockExpressionsExpressionsCheckBox, new GridConstraints(8, 0, 1, 3, GridConstraints.ANCHOR_WEST, GridConstraints.FILL_NONE, GridConstraints.SIZEPOLICY_CAN_SHRINK | GridConstraints.SIZEPOLICY_CAN_GROW, GridConstraints.SIZEPOLICY_FIXED, null, null, null, 1, false));
    includeLiteralsCheckBox = new JCheckBox();
    includeLiteralsCheckBox.setSelected(true);
    includeLiteralsCheckBox.setText("Include literals ");
    includeLiteralsCheckBox.setToolTipText("Include string, number, etc");
    panel1.add(includeLiteralsCheckBox, new GridConstraints(9, 0, 1, 3, GridConstraints.ANCHOR_WEST, GridConstraints.FILL_NONE, GridConstraints.SIZEPOLICY_CAN_SHRINK | GridConstraints.SIZEPOLICY_CAN_GROW, GridConstraints.SIZEPOLICY_FIXED, null, null, null, 1, false));
    treatDocCommentAsBlockComment = new JCheckBox();
    treatDocCommentAsBlockComment.setText("Disable parsing of documentation comments. This may improve editor performance for very large files. (SCL-2900)");
    panel1.add(treatDocCommentAsBlockComment, new GridConstraints(13, 0, 1, 3, GridConstraints.ANCHOR_WEST, GridConstraints.FILL_NONE, GridConstraints.SIZEPOLICY_CAN_SHRINK | GridConstraints.SIZEPOLICY_CAN_GROW, GridConstraints.SIZEPOLICY_FIXED, null, null, null, 0, false));
    myDisableLanguageInjection = new JCheckBox();
    myDisableLanguageInjection.setText("Disable language injection in Scala files (injected languages may freeze typing with auto popup completion)");
    panel1.add(myDisableLanguageInjection, new GridConstraints(14, 0, 1, 3, GridConstraints.ANCHOR_WEST, GridConstraints.FILL_NONE, GridConstraints.SIZEPOLICY_CAN_SHRINK | GridConstraints.SIZEPOLICY_CAN_GROW, GridConstraints.SIZEPOLICY_FIXED, null, null, null, 0, false));
    final JLabel label4 = new JLabel();
    label4.setText("Completion options:");
    panel1.add(label4, new GridConstraints(16, 0, 1, 3, GridConstraints.ANCHOR_WEST, GridConstraints.FILL_NONE, GridConstraints.SIZEPOLICY_FIXED, GridConstraints.SIZEPOLICY_FIXED, null, null, null, 0, false));
    useScalaClassesPriorityCheckBox = new JCheckBox();
    useScalaClassesPriorityCheckBox.setSelected(true);
    useScalaClassesPriorityCheckBox.setText("Use Scala classes priority over Java classes");
    panel1.add(useScalaClassesPriorityCheckBox, new GridConstraints(17, 0, 1, 3, GridConstraints.ANCHOR_WEST, GridConstraints.FILL_NONE, GridConstraints.SIZEPOLICY_CAN_SHRINK | GridConstraints.SIZEPOLICY_CAN_GROW, GridConstraints.SIZEPOLICY_FIXED, null, null, null, 0, false));
    final JPanel panel2 = new JPanel();
    panel2.setLayout(new GridLayoutManager(1, 1, new Insets(0, 0, 0, 0), -1, -1));
    panel1.add(panel2, new GridConstraints(20, 2, 1, 1, GridConstraints.ANCHOR_CENTER, GridConstraints.FILL_BOTH, GridConstraints.SIZEPOLICY_CAN_SHRINK | GridConstraints.SIZEPOLICY_CAN_GROW, GridConstraints.SIZEPOLICY_CAN_SHRINK | GridConstraints.SIZEPOLICY_CAN_GROW, null, null, null, 0, false));
    final JLabel label5 = new JLabel();
    label5.setText("Implicit parameters search depth:");
    panel1.add(label5, new GridConstraints(11, 0, 1, 1, GridConstraints.ANCHOR_WEST, GridConstraints.FILL_NONE, GridConstraints.SIZEPOLICY_FIXED, GridConstraints.SIZEPOLICY_FIXED, null, null, null, 0, false));
    implicitParametersSearchDepthSpinner = new JSpinner();
    panel1.add(implicitParametersSearchDepthSpinner, new GridConstraints(11, 1, 1, 1, GridConstraints.ANCHOR_WEST, GridConstraints.FILL_HORIZONTAL, GridConstraints.SIZEPOLICY_WANT_GROW, GridConstraints.SIZEPOLICY_FIXED, null, null, null, 0, false));
    myDontCacheCompound = new JCheckBox();
    myDontCacheCompound.setText("Don't cache compound types (use it in case of big pauses in GC)");
    panel1.add(myDontCacheCompound, new GridConstraints(15, 0, 1, 1, GridConstraints.ANCHOR_WEST, GridConstraints.FILL_NONE, GridConstraints.SIZEPOLICY_CAN_SHRINK | GridConstraints.SIZEPOLICY_CAN_GROW, GridConstraints.SIZEPOLICY_FIXED, null, null, null, 0, false));
    final JLabel label6 = new JLabel();
    label6.setText("Base package clause:");
    panel1.add(label6, new GridConstraints(0, 0, 1, 1, GridConstraints.ANCHOR_WEST, GridConstraints.FILL_NONE, GridConstraints.SIZEPOLICY_FIXED, GridConstraints.SIZEPOLICY_FIXED, null, null, null, 0, false));
    myBasePackage = new JTextField();
    myBasePackage.setColumns(50);
    panel1.add(myBasePackage, new GridConstraints(0, 1, 1, 1, GridConstraints.ANCHOR_WEST, GridConstraints.FILL_NONE, GridConstraints.SIZEPOLICY_WANT_GROW, GridConstraints.SIZEPOLICY_FIXED, null, new Dimension(150, -1), null, 0, false));
    final JLabel label7 = new JLabel();
    this.$$$loadLabelText$$$(label7, ResourceBundle.getBundle("org/jetbrains/plugins/scala/ScalaBundle").getString("collection.type.highlighting.option"));
    panel1.add(label7, new GridConstraints(18, 0, 1, 1, GridConstraints.ANCHOR_WEST, GridConstraints.FILL_NONE, GridConstraints.SIZEPOLICY_FIXED, GridConstraints.SIZEPOLICY_FIXED, null, null, null, 0, false));
    collectionHighlightingChooser = new JComboBox();
    final DefaultComboBoxModel defaultComboBoxModel1 = new DefaultComboBoxModel();
    defaultComboBoxModel1.addElement("None");
    defaultComboBoxModel1.addElement("Only non-qualified");
    defaultComboBoxModel1.addElement("All");
    collectionHighlightingChooser.setModel(defaultComboBoxModel1);
    panel1.add(collectionHighlightingChooser, new GridConstraints(18, 1, 1, 1, GridConstraints.ANCHOR_WEST, GridConstraints.FILL_HORIZONTAL, GridConstraints.SIZEPOLICY_CAN_GROW, GridConstraints.SIZEPOLICY_FIXED, null, null, null, 0, false));
    panel1.add(injectionJPanel, new GridConstraints(20, 0, 1, 2, GridConstraints.ANCHOR_CENTER, GridConstraints.FILL_BOTH, GridConstraints.SIZEPOLICY_CAN_SHRINK | GridConstraints.SIZEPOLICY_WANT_GROW, GridConstraints.SIZEPOLICY_CAN_SHRINK | GridConstraints.SIZEPOLICY_CAN_GROW, null, null, null, 0, false));
    final JLabel label8 = new JLabel();
    label8.setText("ScalaTest default super class:");
    panel1.add(label8, new GridConstraints(19, 0, 1, 1, GridConstraints.ANCHOR_WEST, GridConstraints.FILL_NONE, GridConstraints.SIZEPOLICY_FIXED, GridConstraints.SIZEPOLICY_FIXED, null, null, null, 0, false));
    scalaTestDefaultSuperClass = new JTextField();
    panel1.add(scalaTestDefaultSuperClass, new GridConstraints(19, 1, 1, 1, GridConstraints.ANCHOR_WEST, GridConstraints.FILL_HORIZONTAL, GridConstraints.SIZEPOLICY_WANT_GROW, GridConstraints.SIZEPOLICY_FIXED, null, new Dimension(150, -1), null, 0, false));
    final JPanel panel3 = new JPanel();
    panel3.setLayout(new GridLayoutManager(4, 2, new Insets(9, 9, 0, 0), -1, -1));
    tabbedPane1.addTab("Worksheet", panel3);
    final Spacer spacer1 = new Spacer();
    panel3.add(spacer1, new GridConstraints(3, 0, 1, 1, GridConstraints.ANCHOR_CENTER, GridConstraints.FILL_VERTICAL, 1, GridConstraints.SIZEPOLICY_WANT_GROW, null, null, null, 0, false));
    runWorksheetInTheCheckBox = new JCheckBox();
    runWorksheetInTheCheckBox.setSelected(true);
    runWorksheetInTheCheckBox.setText("Run worksheet in the compiler process");
    panel3.add(runWorksheetInTheCheckBox, new GridConstraints(1, 0, 1, 2, GridConstraints.ANCHOR_WEST, GridConstraints.FILL_NONE, GridConstraints.SIZEPOLICY_CAN_SHRINK | GridConstraints.SIZEPOLICY_CAN_GROW, GridConstraints.SIZEPOLICY_FIXED, null, null, null, 0, false));
    worksheetInteractiveModeCheckBox = new JCheckBox();
    worksheetInteractiveModeCheckBox.setText("Run worksheet in the interactive mode");
    panel3.add(worksheetInteractiveModeCheckBox, new GridConstraints(2, 0, 1, 1, GridConstraints.ANCHOR_WEST, GridConstraints.FILL_NONE, GridConstraints.SIZEPOLICY_CAN_SHRINK | GridConstraints.SIZEPOLICY_CAN_GROW, GridConstraints.SIZEPOLICY_FIXED, null, null, null, 0, false));
    final JLabel label9 = new JLabel();
    label9.setText("Output cutoff limit: ");
    panel3.add(label9, new GridConstraints(0, 0, 1, 1, GridConstraints.ANCHOR_WEST, GridConstraints.FILL_NONE, GridConstraints.SIZEPOLICY_FIXED, GridConstraints.SIZEPOLICY_FIXED, null, null, null, 0, false));
    outputSpinner = new JSpinner();
    panel3.add(outputSpinner, new GridConstraints(0, 1, 1, 1, GridConstraints.ANCHOR_WEST, GridConstraints.FILL_NONE, GridConstraints.SIZEPOLICY_WANT_GROW, GridConstraints.SIZEPOLICY_FIXED, null, new Dimension(218, 24), null, 0, false));
  }

  /**
   * @noinspection ALL
   */
  private void $$$loadLabelText$$$(JLabel component, String text) {
    StringBuffer result = new StringBuffer();
    boolean haveMnemonic = false;
    char mnemonic = '\0';
    int mnemonicIndex = -1;
    for (int i = 0; i < text.length(); i++) {
      if (text.charAt(i) == '&') {
        i++;
        if (i == text.length()) break;
        if (!haveMnemonic && text.charAt(i) != '&') {
          haveMnemonic = true;
          mnemonic = text.charAt(i);
          mnemonicIndex = result.length();
>>>>>>> d05f4f79
        }
      }
      result.append(text.charAt(i));
    }
    component.setText(result.toString());
    if (haveMnemonic) {
      component.setDisplayedMnemonic(mnemonic);
      component.setDisplayedMnemonicIndex(mnemonicIndex);
    }
  }

  /**
   * @noinspection ALL
   */
  public JComponent $$$getRootComponent$$$() {
    return myPanel;
  }
}<|MERGE_RESOLUTION|>--- conflicted
+++ resolved
@@ -22,7 +22,6 @@
  * Date: 30.07.2008
  */
 public class ScalaProjectSettingsPanel {
-<<<<<<< HEAD
     public final static String INJECTION_SETTINGS_NAME = "DependencyAwareInjectionSettings";
 
     private JPanel myPanel;
@@ -50,6 +49,7 @@
     private JComboBox updateChannel;
     private JCheckBox myAotCompletion;
     private JCheckBox useEclipseCompatibilityModeCheckBox;
+    private JTextField scalaTestDefaultSuperClass;
     private ScalaUiWithDependency.ComponentWithSettings injectionPrefixTable;
     private Project myProject;
 
@@ -88,6 +88,7 @@
         ScalaPluginUpdater.doUpdatePluginHostsAndCheck((ScalaApplicationSettings.pluginBranch) updateChannel.getModel().getSelectedItem());
 
         scalaProjectSettings.setBasePackage(myBasePackage.getText());
+        scalaProjectSettings.setScalaTestDefaultSuperClass(scalaTestDefaultSuperClass.getText());
         scalaProjectSettings.setImplicitParametersSearchDepth((Integer) implicitParametersSearchDepthSpinner.getValue());
         scalaProjectSettings.setOutputLimit((Integer) outputSpinner.getValue());
         scalaProjectSettings.setInProcessMode(runWorksheetInTheCheckBox.isSelected());
@@ -126,6 +127,8 @@
 
         if (!scalaProjectSettings.getBasePackage().equals(
                 myBasePackage.getText())) return true;
+        if (!scalaProjectSettings.getScalaTestDefaultSuperClass().equals(
+            scalaTestDefaultSuperClass.getText())) return true;
         if (scalaProjectSettings.isShowImplisitConversions() !=
                 showImplicitConversionsInCheckBox.isSelected()) return true;
         if (scalaProjectSettings.isShowArgumentsToByNameParams() !=
@@ -195,6 +198,7 @@
         updateChannel.getModel().setSelectedItem(ScalaPluginUpdater.getScalaPluginBranch());
 
         setValue(myBasePackage, scalaProjectSettings.getBasePackage());
+        setValue(scalaTestDefaultSuperClass, scalaProjectSettings.getScalaTestDefaultSuperClass());
         setValue(implicitParametersSearchDepthSpinner, scalaProjectSettings.getImplicitParametersSearchDepth());
         setValue(outputSpinner, scalaProjectSettings.getOutputLimit());
         setValue(runWorksheetInTheCheckBox, scalaProjectSettings.isInProcessMode());
@@ -413,352 +417,13 @@
         if (haveMnemonic) {
             component.setDisplayedMnemonic(mnemonic);
             component.setDisplayedMnemonicIndex(mnemonicIndex);
-=======
-  public final static String INJECTION_SETTINGS_NAME = "DependencyAwareInjectionSettings";
-
-  private JPanel myPanel;
-  private JCheckBox searchAllSymbolsIncludeCheckBox;
-  private JCheckBox enableConversionOnCopyCheckBox;
-  private JCheckBox donTShowDialogCheckBox;
-  private JCheckBox showImplicitConversionsInCheckBox;
-  private JCheckBox myResolveToAllClassesCheckBox;
-  private JCheckBox showArgumentsToByNameParametersCheckBox;
-  private JCheckBox includeBlockExpressionsExpressionsCheckBox;
-  private JCheckBox includeLiteralsCheckBox;
-  private JCheckBox treatDocCommentAsBlockComment;
-  private JCheckBox myDisableLanguageInjection;
-  private JCheckBox useScalaClassesPriorityCheckBox;
-  private JComboBox collectionHighlightingChooser;
-  private JPanel injectionJPanel;
-  private JSpinner outputSpinner;
-  private JSpinner implicitParametersSearchDepthSpinner;
-  private JCheckBox myDontCacheCompound;
-  private JCheckBox runWorksheetInTheCheckBox;
-  private JTextField myBasePackage;
-  private JCheckBox worksheetInteractiveModeCheckBox;
-  private JTextField scalaTestDefaultSuperClass;
-  private ScalaUiWithDependency.ComponentWithSettings injectionPrefixTable;
-  private Project myProject;
-
-  public ScalaProjectSettingsPanel(Project project) {
-    myProject = project;
-    $$$setupUI$$$();
-    outputSpinner.setModel(new SpinnerNumberModel(35, 1, null, 1));
-
-    ScalaUiWithDependency[] deps = DependencyAwareInjectionSettings.EP_NAME.getExtensions();
-    for (ScalaUiWithDependency uiWithDependency : deps) {
-      if (INJECTION_SETTINGS_NAME.equals(uiWithDependency.getName())) {
-        injectionPrefixTable = uiWithDependency.createComponent(injectionJPanel);
-        break;
-      }
-    }
-    if (injectionPrefixTable == null) injectionPrefixTable = new ScalaUiWithDependency.NullComponentWithSettings();
-
-    setSettings();
-  }
-
-  @NotNull
-  protected FileType getFileType() {
-    return ScalaFileType.SCALA_FILE_TYPE;
-  }
-
-  public void apply() {
-    if (!isModified()) return;
-
-    final ScalaProjectSettings scalaProjectSettings = ScalaProjectSettings.getInstance(myProject);
-    scalaProjectSettings.setBasePackage(myBasePackage.getText());
-    scalaProjectSettings.setScalaTestDefaultSuperClass(scalaTestDefaultSuperClass.getText());
-    scalaProjectSettings.setImplicitParametersSearchDepth((Integer) implicitParametersSearchDepthSpinner.getValue());
-    scalaProjectSettings.setOutputLimit((Integer) outputSpinner.getValue());
-    scalaProjectSettings.setInProcessMode(runWorksheetInTheCheckBox.isSelected());
-    scalaProjectSettings.setInteractiveMode(worksheetInteractiveModeCheckBox.isSelected());
-
-    scalaProjectSettings.setSearchAllSymbols(searchAllSymbolsIncludeCheckBox.isSelected());
-    scalaProjectSettings.setEnableJavaToScalaConversion(enableConversionOnCopyCheckBox.isSelected());
-    scalaProjectSettings.setDontShowConversionDialog(donTShowDialogCheckBox.isSelected());
-    scalaProjectSettings.setTreatDocCommentAsBlockComment(treatDocCommentAsBlockComment.isSelected());
-
-    scalaProjectSettings.setShowImplisitConversions(showImplicitConversionsInCheckBox.isSelected());
-    scalaProjectSettings.setShowArgumentsToByNameParams(showArgumentsToByNameParametersCheckBox.isSelected());
-    scalaProjectSettings.setIncludeBlockExpressions(includeBlockExpressionsExpressionsCheckBox.isSelected());
-    scalaProjectSettings.setIncludeLiterals(includeLiteralsCheckBox.isSelected());
-
-    scalaProjectSettings.setIgnorePerformance(myResolveToAllClassesCheckBox.isSelected());
-    scalaProjectSettings.setDisableLangInjection(myDisableLanguageInjection.isSelected());
-    scalaProjectSettings.setDontCacheCompoundTypes(myDontCacheCompound.isSelected());
-    scalaProjectSettings.setScalaPriority(useScalaClassesPriorityCheckBox.isSelected());
-    scalaProjectSettings.setCollectionTypeHighlightingLevel(collectionHighlightingChooser.getSelectedIndex());
-    injectionPrefixTable.saveSettings(scalaProjectSettings);
-  }
-
-  @SuppressWarnings({"ConstantConditions", "RedundantIfStatement"})
-  public boolean isModified() {
-
-    final ScalaProjectSettings scalaProjectSettings = ScalaProjectSettings.getInstance(myProject);
-
-    if (!scalaProjectSettings.getBasePackage().equals(
-        myBasePackage.getText())) return true;
-    if (!scalaProjectSettings.getScalaTestDefaultSuperClass().equals(
-        scalaTestDefaultSuperClass.getText())) return true;
-    if (scalaProjectSettings.isShowImplisitConversions() !=
-        showImplicitConversionsInCheckBox.isSelected()) return true;
-    if (scalaProjectSettings.isShowArgumentsToByNameParams() !=
-        showArgumentsToByNameParametersCheckBox.isSelected()) return true;
-    if (scalaProjectSettings.isIncludeBlockExpressions() !=
-        includeBlockExpressionsExpressionsCheckBox.isSelected()) return true;
-    if (scalaProjectSettings.isIncludeLiterals() !=
-        includeLiteralsCheckBox.isSelected()) return true;
-
-    if (scalaProjectSettings.getImplicitParametersSearchDepth() !=
-        (Integer) implicitParametersSearchDepthSpinner.getValue()) return true;
-    if (scalaProjectSettings.getOutputLimit() !=
-        (Integer) outputSpinner.getValue()) return true;
-    if (scalaProjectSettings.isInProcessMode() !=
-        runWorksheetInTheCheckBox.isSelected()) return true;
-    if (scalaProjectSettings.isInteractiveMode() != worksheetInteractiveModeCheckBox.isSelected()) return true;
-
-    if (scalaProjectSettings.isSearchAllSymbols() !=
-        searchAllSymbolsIncludeCheckBox.isSelected()) return true;
-    if (scalaProjectSettings.isEnableJavaToScalaConversion() !=
-        enableConversionOnCopyCheckBox.isSelected()) return true;
-    if (scalaProjectSettings.isDontShowConversionDialog() !=
-        donTShowDialogCheckBox.isSelected()) return true;
-    if (scalaProjectSettings.isTreatDocCommentAsBlockComment() !=
-        treatDocCommentAsBlockComment.isSelected()) return true;
-
-    if (scalaProjectSettings.isIgnorePerformance() != myResolveToAllClassesCheckBox.isSelected())
-      return true;
-
-    if (scalaProjectSettings.isDisableLangInjection() != myDisableLanguageInjection.isSelected())
-      return true;
-
-
-    if (scalaProjectSettings.isDontCacheCompoundTypes() != myDontCacheCompound.isSelected()) return true;
-
-    if (scalaProjectSettings.isScalaPriority() != useScalaClassesPriorityCheckBox.isSelected())
-      return true;
-
-    if (scalaProjectSettings.getCollectionTypeHighlightingLevel() !=
-        collectionHighlightingChooser.getSelectedIndex()) return true;
-
-    if (injectionPrefixTable.isModified(scalaProjectSettings)) return true;
-
-    return false;
-  }
-
-  public JComponent getPanel() {
-    return myPanel;
-  }
-
-  protected void resetImpl() {
-    setSettings();
-  }
-
-  private void setSettings() {
-    final ScalaProjectSettings scalaProjectSettings = ScalaProjectSettings.getInstance(myProject);
-
-    setValue(myBasePackage, scalaProjectSettings.getBasePackage());
-    setValue(scalaTestDefaultSuperClass, scalaProjectSettings.getScalaTestDefaultSuperClass());
-    setValue(implicitParametersSearchDepthSpinner, scalaProjectSettings.getImplicitParametersSearchDepth());
-    setValue(outputSpinner, scalaProjectSettings.getOutputLimit());
-    setValue(runWorksheetInTheCheckBox, scalaProjectSettings.isInProcessMode());
-    setValue(worksheetInteractiveModeCheckBox, scalaProjectSettings.isInteractiveMode());
-
-    setValue(searchAllSymbolsIncludeCheckBox, scalaProjectSettings.isSearchAllSymbols());
-    setValue(enableConversionOnCopyCheckBox, scalaProjectSettings.isEnableJavaToScalaConversion());
-    setValue(donTShowDialogCheckBox, scalaProjectSettings.isDontShowConversionDialog());
-    setValue(treatDocCommentAsBlockComment, scalaProjectSettings.isTreatDocCommentAsBlockComment());
-
-    setValue(showImplicitConversionsInCheckBox, scalaProjectSettings.isShowImplisitConversions());
-    setValue(showArgumentsToByNameParametersCheckBox, scalaProjectSettings.isShowArgumentsToByNameParams());
-    setValue(includeBlockExpressionsExpressionsCheckBox, scalaProjectSettings.isIncludeBlockExpressions());
-    setValue(includeLiteralsCheckBox, scalaProjectSettings.isIncludeLiterals());
-
-    setValue(myResolveToAllClassesCheckBox, scalaProjectSettings.isIgnorePerformance());
-
-    setValue(myDisableLanguageInjection, scalaProjectSettings.isDisableLangInjection());
-    setValue(myDontCacheCompound, scalaProjectSettings.isDontCacheCompoundTypes());
-    setValue(useScalaClassesPriorityCheckBox, scalaProjectSettings.isScalaPriority());
-    collectionHighlightingChooser.setSelectedIndex(scalaProjectSettings.getCollectionTypeHighlightingLevel());
-
-    injectionPrefixTable.loadSettings(scalaProjectSettings);
-  }
-
-  private static void setValue(JSpinner spinner, int value) {
-    spinner.setValue(value);
-  }
-
-  private static void setValue(final JCheckBox box, final boolean value) {
-    box.setSelected(value);
-  }
-
-  private static void setValue(final JComboBox box, final int value) {
-    box.setSelectedIndex(value);
-  }
-
-  private static void setValue(final JTextField field, final String value) {
-    field.setText(value);
-  }
-
-  private void createUIComponents() {
-    injectionJPanel = new JPanel(new GridLayout(1, 1));
-    injectionJPanel.setPreferredSize(new Dimension(200, 500));
-    injectionJPanel.setBorder(BorderFactory.createEmptyBorder(5, 5, 0, 0));
-  }
-
-  /**
-   * Method generated by IntelliJ IDEA GUI Designer
-   * >>> IMPORTANT!! <<<
-   * DO NOT edit this method OR call it in your code!
-   *
-   * @noinspection ALL
-   */
-  private void $$$setupUI$$$() {
-    createUIComponents();
-    myPanel = new JPanel();
-    myPanel.setLayout(new GridLayoutManager(1, 1, new Insets(0, 0, 0, 0), -1, -1));
-    final JTabbedPane tabbedPane1 = new JTabbedPane();
-    myPanel.add(tabbedPane1, new GridConstraints(0, 0, 1, 1, GridConstraints.ANCHOR_CENTER, GridConstraints.FILL_BOTH, GridConstraints.SIZEPOLICY_CAN_SHRINK | GridConstraints.SIZEPOLICY_CAN_GROW, GridConstraints.SIZEPOLICY_CAN_SHRINK | GridConstraints.SIZEPOLICY_CAN_GROW, null, new Dimension(200, 200), null, 0, false));
-    final JPanel panel1 = new JPanel();
-    panel1.setLayout(new GridLayoutManager(21, 3, new Insets(9, 9, 0, 0), -1, -1));
-    tabbedPane1.addTab("Core", panel1);
-    searchAllSymbolsIncludeCheckBox = new JCheckBox();
-    searchAllSymbolsIncludeCheckBox.setText("Search all symbols (include locals)");
-    panel1.add(searchAllSymbolsIncludeCheckBox, new GridConstraints(1, 0, 1, 3, GridConstraints.ANCHOR_WEST, GridConstraints.FILL_NONE, GridConstraints.SIZEPOLICY_CAN_SHRINK | GridConstraints.SIZEPOLICY_CAN_GROW, GridConstraints.SIZEPOLICY_FIXED, null, null, null, 0, false));
-    final JLabel label1 = new JLabel();
-    label1.setText("Java to Scala conversions settings:");
-    panel1.add(label1, new GridConstraints(2, 0, 1, 3, GridConstraints.ANCHOR_WEST, GridConstraints.FILL_NONE, GridConstraints.SIZEPOLICY_FIXED, GridConstraints.SIZEPOLICY_FIXED, null, null, null, 0, false));
-    enableConversionOnCopyCheckBox = new JCheckBox();
-    enableConversionOnCopyCheckBox.setSelected(true);
-    enableConversionOnCopyCheckBox.setText("Enable Conversion on Copy");
-    panel1.add(enableConversionOnCopyCheckBox, new GridConstraints(3, 0, 1, 3, GridConstraints.ANCHOR_WEST, GridConstraints.FILL_NONE, GridConstraints.SIZEPOLICY_CAN_SHRINK | GridConstraints.SIZEPOLICY_CAN_GROW, GridConstraints.SIZEPOLICY_FIXED, null, null, null, 0, false));
-    donTShowDialogCheckBox = new JCheckBox();
-    donTShowDialogCheckBox.setText("Don't show dialog on paste and automatically convert to Scala code");
-    panel1.add(donTShowDialogCheckBox, new GridConstraints(4, 0, 1, 3, GridConstraints.ANCHOR_WEST, GridConstraints.FILL_NONE, GridConstraints.SIZEPOLICY_CAN_SHRINK | GridConstraints.SIZEPOLICY_CAN_GROW, GridConstraints.SIZEPOLICY_FIXED, null, null, null, 0, false));
-    final JLabel label2 = new JLabel();
-    label2.setText("Highlighting options:");
-    panel1.add(label2, new GridConstraints(5, 0, 1, 3, GridConstraints.ANCHOR_WEST, GridConstraints.FILL_NONE, GridConstraints.SIZEPOLICY_FIXED, GridConstraints.SIZEPOLICY_FIXED, null, null, null, 0, false));
-    showImplicitConversionsInCheckBox = new JCheckBox();
-    showImplicitConversionsInCheckBox.setSelected(true);
-    showImplicitConversionsInCheckBox.setText("Highlight methods added via implicit conversion  in  code completion dialog");
-    panel1.add(showImplicitConversionsInCheckBox, new GridConstraints(6, 0, 1, 3, GridConstraints.ANCHOR_WEST, GridConstraints.FILL_NONE, GridConstraints.SIZEPOLICY_CAN_SHRINK | GridConstraints.SIZEPOLICY_CAN_GROW, GridConstraints.SIZEPOLICY_FIXED, null, null, null, 0, false));
-    final JLabel label3 = new JLabel();
-    label3.setText("Performance-related options:");
-    panel1.add(label3, new GridConstraints(10, 0, 1, 3, GridConstraints.ANCHOR_WEST, GridConstraints.FILL_NONE, GridConstraints.SIZEPOLICY_FIXED, GridConstraints.SIZEPOLICY_FIXED, null, null, null, 0, false));
-    myResolveToAllClassesCheckBox = new JCheckBox();
-    myResolveToAllClassesCheckBox.setText("Resolve to all classes, even in wrong directories (this may cause performance problems)");
-    panel1.add(myResolveToAllClassesCheckBox, new GridConstraints(12, 0, 1, 3, GridConstraints.ANCHOR_WEST, GridConstraints.FILL_NONE, GridConstraints.SIZEPOLICY_CAN_SHRINK | GridConstraints.SIZEPOLICY_CAN_GROW, GridConstraints.SIZEPOLICY_FIXED, null, null, null, 0, false));
-    showArgumentsToByNameParametersCheckBox = new JCheckBox();
-    showArgumentsToByNameParametersCheckBox.setSelected(true);
-    showArgumentsToByNameParametersCheckBox.setText("Highlight arguments to by-name parameters");
-    panel1.add(showArgumentsToByNameParametersCheckBox, new GridConstraints(7, 0, 1, 3, GridConstraints.ANCHOR_WEST, GridConstraints.FILL_NONE, GridConstraints.SIZEPOLICY_CAN_SHRINK | GridConstraints.SIZEPOLICY_CAN_GROW, GridConstraints.SIZEPOLICY_FIXED, null, null, null, 0, false));
-    includeBlockExpressionsExpressionsCheckBox = new JCheckBox();
-    includeBlockExpressionsExpressionsCheckBox.setSelected(true);
-    includeBlockExpressionsExpressionsCheckBox.setText("Include block expressions");
-    includeBlockExpressionsExpressionsCheckBox.setToolTipText("Include expressions enclosed in in curly braces");
-    panel1.add(includeBlockExpressionsExpressionsCheckBox, new GridConstraints(8, 0, 1, 3, GridConstraints.ANCHOR_WEST, GridConstraints.FILL_NONE, GridConstraints.SIZEPOLICY_CAN_SHRINK | GridConstraints.SIZEPOLICY_CAN_GROW, GridConstraints.SIZEPOLICY_FIXED, null, null, null, 1, false));
-    includeLiteralsCheckBox = new JCheckBox();
-    includeLiteralsCheckBox.setSelected(true);
-    includeLiteralsCheckBox.setText("Include literals ");
-    includeLiteralsCheckBox.setToolTipText("Include string, number, etc");
-    panel1.add(includeLiteralsCheckBox, new GridConstraints(9, 0, 1, 3, GridConstraints.ANCHOR_WEST, GridConstraints.FILL_NONE, GridConstraints.SIZEPOLICY_CAN_SHRINK | GridConstraints.SIZEPOLICY_CAN_GROW, GridConstraints.SIZEPOLICY_FIXED, null, null, null, 1, false));
-    treatDocCommentAsBlockComment = new JCheckBox();
-    treatDocCommentAsBlockComment.setText("Disable parsing of documentation comments. This may improve editor performance for very large files. (SCL-2900)");
-    panel1.add(treatDocCommentAsBlockComment, new GridConstraints(13, 0, 1, 3, GridConstraints.ANCHOR_WEST, GridConstraints.FILL_NONE, GridConstraints.SIZEPOLICY_CAN_SHRINK | GridConstraints.SIZEPOLICY_CAN_GROW, GridConstraints.SIZEPOLICY_FIXED, null, null, null, 0, false));
-    myDisableLanguageInjection = new JCheckBox();
-    myDisableLanguageInjection.setText("Disable language injection in Scala files (injected languages may freeze typing with auto popup completion)");
-    panel1.add(myDisableLanguageInjection, new GridConstraints(14, 0, 1, 3, GridConstraints.ANCHOR_WEST, GridConstraints.FILL_NONE, GridConstraints.SIZEPOLICY_CAN_SHRINK | GridConstraints.SIZEPOLICY_CAN_GROW, GridConstraints.SIZEPOLICY_FIXED, null, null, null, 0, false));
-    final JLabel label4 = new JLabel();
-    label4.setText("Completion options:");
-    panel1.add(label4, new GridConstraints(16, 0, 1, 3, GridConstraints.ANCHOR_WEST, GridConstraints.FILL_NONE, GridConstraints.SIZEPOLICY_FIXED, GridConstraints.SIZEPOLICY_FIXED, null, null, null, 0, false));
-    useScalaClassesPriorityCheckBox = new JCheckBox();
-    useScalaClassesPriorityCheckBox.setSelected(true);
-    useScalaClassesPriorityCheckBox.setText("Use Scala classes priority over Java classes");
-    panel1.add(useScalaClassesPriorityCheckBox, new GridConstraints(17, 0, 1, 3, GridConstraints.ANCHOR_WEST, GridConstraints.FILL_NONE, GridConstraints.SIZEPOLICY_CAN_SHRINK | GridConstraints.SIZEPOLICY_CAN_GROW, GridConstraints.SIZEPOLICY_FIXED, null, null, null, 0, false));
-    final JPanel panel2 = new JPanel();
-    panel2.setLayout(new GridLayoutManager(1, 1, new Insets(0, 0, 0, 0), -1, -1));
-    panel1.add(panel2, new GridConstraints(20, 2, 1, 1, GridConstraints.ANCHOR_CENTER, GridConstraints.FILL_BOTH, GridConstraints.SIZEPOLICY_CAN_SHRINK | GridConstraints.SIZEPOLICY_CAN_GROW, GridConstraints.SIZEPOLICY_CAN_SHRINK | GridConstraints.SIZEPOLICY_CAN_GROW, null, null, null, 0, false));
-    final JLabel label5 = new JLabel();
-    label5.setText("Implicit parameters search depth:");
-    panel1.add(label5, new GridConstraints(11, 0, 1, 1, GridConstraints.ANCHOR_WEST, GridConstraints.FILL_NONE, GridConstraints.SIZEPOLICY_FIXED, GridConstraints.SIZEPOLICY_FIXED, null, null, null, 0, false));
-    implicitParametersSearchDepthSpinner = new JSpinner();
-    panel1.add(implicitParametersSearchDepthSpinner, new GridConstraints(11, 1, 1, 1, GridConstraints.ANCHOR_WEST, GridConstraints.FILL_HORIZONTAL, GridConstraints.SIZEPOLICY_WANT_GROW, GridConstraints.SIZEPOLICY_FIXED, null, null, null, 0, false));
-    myDontCacheCompound = new JCheckBox();
-    myDontCacheCompound.setText("Don't cache compound types (use it in case of big pauses in GC)");
-    panel1.add(myDontCacheCompound, new GridConstraints(15, 0, 1, 1, GridConstraints.ANCHOR_WEST, GridConstraints.FILL_NONE, GridConstraints.SIZEPOLICY_CAN_SHRINK | GridConstraints.SIZEPOLICY_CAN_GROW, GridConstraints.SIZEPOLICY_FIXED, null, null, null, 0, false));
-    final JLabel label6 = new JLabel();
-    label6.setText("Base package clause:");
-    panel1.add(label6, new GridConstraints(0, 0, 1, 1, GridConstraints.ANCHOR_WEST, GridConstraints.FILL_NONE, GridConstraints.SIZEPOLICY_FIXED, GridConstraints.SIZEPOLICY_FIXED, null, null, null, 0, false));
-    myBasePackage = new JTextField();
-    myBasePackage.setColumns(50);
-    panel1.add(myBasePackage, new GridConstraints(0, 1, 1, 1, GridConstraints.ANCHOR_WEST, GridConstraints.FILL_NONE, GridConstraints.SIZEPOLICY_WANT_GROW, GridConstraints.SIZEPOLICY_FIXED, null, new Dimension(150, -1), null, 0, false));
-    final JLabel label7 = new JLabel();
-    this.$$$loadLabelText$$$(label7, ResourceBundle.getBundle("org/jetbrains/plugins/scala/ScalaBundle").getString("collection.type.highlighting.option"));
-    panel1.add(label7, new GridConstraints(18, 0, 1, 1, GridConstraints.ANCHOR_WEST, GridConstraints.FILL_NONE, GridConstraints.SIZEPOLICY_FIXED, GridConstraints.SIZEPOLICY_FIXED, null, null, null, 0, false));
-    collectionHighlightingChooser = new JComboBox();
-    final DefaultComboBoxModel defaultComboBoxModel1 = new DefaultComboBoxModel();
-    defaultComboBoxModel1.addElement("None");
-    defaultComboBoxModel1.addElement("Only non-qualified");
-    defaultComboBoxModel1.addElement("All");
-    collectionHighlightingChooser.setModel(defaultComboBoxModel1);
-    panel1.add(collectionHighlightingChooser, new GridConstraints(18, 1, 1, 1, GridConstraints.ANCHOR_WEST, GridConstraints.FILL_HORIZONTAL, GridConstraints.SIZEPOLICY_CAN_GROW, GridConstraints.SIZEPOLICY_FIXED, null, null, null, 0, false));
-    panel1.add(injectionJPanel, new GridConstraints(20, 0, 1, 2, GridConstraints.ANCHOR_CENTER, GridConstraints.FILL_BOTH, GridConstraints.SIZEPOLICY_CAN_SHRINK | GridConstraints.SIZEPOLICY_WANT_GROW, GridConstraints.SIZEPOLICY_CAN_SHRINK | GridConstraints.SIZEPOLICY_CAN_GROW, null, null, null, 0, false));
-    final JLabel label8 = new JLabel();
-    label8.setText("ScalaTest default super class:");
-    panel1.add(label8, new GridConstraints(19, 0, 1, 1, GridConstraints.ANCHOR_WEST, GridConstraints.FILL_NONE, GridConstraints.SIZEPOLICY_FIXED, GridConstraints.SIZEPOLICY_FIXED, null, null, null, 0, false));
-    scalaTestDefaultSuperClass = new JTextField();
-    panel1.add(scalaTestDefaultSuperClass, new GridConstraints(19, 1, 1, 1, GridConstraints.ANCHOR_WEST, GridConstraints.FILL_HORIZONTAL, GridConstraints.SIZEPOLICY_WANT_GROW, GridConstraints.SIZEPOLICY_FIXED, null, new Dimension(150, -1), null, 0, false));
-    final JPanel panel3 = new JPanel();
-    panel3.setLayout(new GridLayoutManager(4, 2, new Insets(9, 9, 0, 0), -1, -1));
-    tabbedPane1.addTab("Worksheet", panel3);
-    final Spacer spacer1 = new Spacer();
-    panel3.add(spacer1, new GridConstraints(3, 0, 1, 1, GridConstraints.ANCHOR_CENTER, GridConstraints.FILL_VERTICAL, 1, GridConstraints.SIZEPOLICY_WANT_GROW, null, null, null, 0, false));
-    runWorksheetInTheCheckBox = new JCheckBox();
-    runWorksheetInTheCheckBox.setSelected(true);
-    runWorksheetInTheCheckBox.setText("Run worksheet in the compiler process");
-    panel3.add(runWorksheetInTheCheckBox, new GridConstraints(1, 0, 1, 2, GridConstraints.ANCHOR_WEST, GridConstraints.FILL_NONE, GridConstraints.SIZEPOLICY_CAN_SHRINK | GridConstraints.SIZEPOLICY_CAN_GROW, GridConstraints.SIZEPOLICY_FIXED, null, null, null, 0, false));
-    worksheetInteractiveModeCheckBox = new JCheckBox();
-    worksheetInteractiveModeCheckBox.setText("Run worksheet in the interactive mode");
-    panel3.add(worksheetInteractiveModeCheckBox, new GridConstraints(2, 0, 1, 1, GridConstraints.ANCHOR_WEST, GridConstraints.FILL_NONE, GridConstraints.SIZEPOLICY_CAN_SHRINK | GridConstraints.SIZEPOLICY_CAN_GROW, GridConstraints.SIZEPOLICY_FIXED, null, null, null, 0, false));
-    final JLabel label9 = new JLabel();
-    label9.setText("Output cutoff limit: ");
-    panel3.add(label9, new GridConstraints(0, 0, 1, 1, GridConstraints.ANCHOR_WEST, GridConstraints.FILL_NONE, GridConstraints.SIZEPOLICY_FIXED, GridConstraints.SIZEPOLICY_FIXED, null, null, null, 0, false));
-    outputSpinner = new JSpinner();
-    panel3.add(outputSpinner, new GridConstraints(0, 1, 1, 1, GridConstraints.ANCHOR_WEST, GridConstraints.FILL_NONE, GridConstraints.SIZEPOLICY_WANT_GROW, GridConstraints.SIZEPOLICY_FIXED, null, new Dimension(218, 24), null, 0, false));
-  }
-
-  /**
-   * @noinspection ALL
-   */
-  private void $$$loadLabelText$$$(JLabel component, String text) {
-    StringBuffer result = new StringBuffer();
-    boolean haveMnemonic = false;
-    char mnemonic = '\0';
-    int mnemonicIndex = -1;
-    for (int i = 0; i < text.length(); i++) {
-      if (text.charAt(i) == '&') {
-        i++;
-        if (i == text.length()) break;
-        if (!haveMnemonic && text.charAt(i) != '&') {
-          haveMnemonic = true;
-          mnemonic = text.charAt(i);
-          mnemonicIndex = result.length();
->>>>>>> d05f4f79
         }
-      }
-      result.append(text.charAt(i));
-    }
-    component.setText(result.toString());
-    if (haveMnemonic) {
-      component.setDisplayedMnemonic(mnemonic);
-      component.setDisplayedMnemonicIndex(mnemonicIndex);
-    }
-  }
-
-  /**
-   * @noinspection ALL
-   */
-  public JComponent $$$getRootComponent$$$() {
-    return myPanel;
-  }
+    }
+
+    /**
+     * @noinspection ALL
+     */
+    public JComponent $$$getRootComponent$$$() {
+        return myPanel;
+    }
 }