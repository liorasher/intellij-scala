--- conflicted
+++ resolved
@@ -12,10 +12,7 @@
 import com.intellij.openapi.util.TextRange
 import com.intellij.openapi.editor.Editor
 import org.jetbrains.plugins.scala.lang.psi.api.toplevel.ScNamedElement
-<<<<<<< HEAD
-=======
 import com.intellij.psi.util.PsiTreeUtil
->>>>>>> 455f92a4
 
 
 /**
@@ -98,11 +95,7 @@
               case _ =>
             }
           }
-<<<<<<< HEAD
-          for (function <- x.functions; if function.name == name && function.parameters.size == 0) {
-=======
           for (function <- x.functions; if function.name == name) {
->>>>>>> 455f92a4
             buf += ((x, messageForField(function.name)))
           }
           x match {
@@ -149,11 +142,7 @@
         }
       }
       case x: ScFunctionDefinition => {
-<<<<<<< HEAD
-        if (x.name == name && x.parameters.size == 0) {
-=======
         if (x.name == name) {
->>>>>>> 455f92a4
           buf += ((x, messageForLocal(x.name)))
         }
       }
@@ -178,11 +167,7 @@
           buf += ((x, messageForClassParameter(x.name)))
         case x: ScParameter if x.name == name =>
           buf += ((x, messageForParameter(x.name)))
-<<<<<<< HEAD
-        case x: ScFunctionDefinition if x.name == name && x.parameters.size == 0 =>
-=======
         case x: ScFunctionDefinition if x.name == name =>
->>>>>>> 455f92a4
           buf += (if (x.isLocal) (x, messageForLocal(x.name)) else (x, messageForField(x.name)))
         case x: ScBindingPattern if x.name == name =>
           buf += (if (x.isClassMember) (x, messageForField(x.name)) else (x, messageForLocal(x.name)))
@@ -200,15 +185,9 @@
         } else {
           selectedElement
         }
-<<<<<<< HEAD
-        if (parent != container)
-          while (parent.getParent != null && parent.getParent != container) parent = parent.getParent
-        else parent = parent.getFirstChild
-=======
         if (PsiTreeUtil.isAncestor(container, parent, true))
           while (parent.getParent != null && parent.getParent != container) parent = parent.getParent
         else parent = container.getFirstChild
->>>>>>> 455f92a4
         parent
       }
       var fromDoubles = from.getPrevSibling
