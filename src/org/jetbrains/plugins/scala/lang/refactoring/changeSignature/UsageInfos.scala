package org.jetbrains.plugins.scala
package lang.refactoring.changeSignature

<<<<<<< HEAD
import com.intellij.psi.{PsiMethod, PsiElement, PsiNamedElement, PsiReference}
=======
import com.intellij.psi.{PsiElement, PsiMethod, PsiNamedElement, PsiReference}
>>>>>>> b0344d88
import com.intellij.refactoring.changeSignature.{ChangeInfo, JavaChangeInfo}
import com.intellij.usageView.UsageInfo
import org.jetbrains.plugins.scala.extensions._
import org.jetbrains.plugins.scala.lang.psi.ScalaPsiUtil
import org.jetbrains.plugins.scala.lang.psi.api.base.patterns.ScBindingPattern
import org.jetbrains.plugins.scala.lang.psi.api.base.{ScConstructor, ScPrimaryConstructor, ScReferenceElement}
import org.jetbrains.plugins.scala.lang.psi.api.expr._
import org.jetbrains.plugins.scala.lang.psi.api.statements.ScFunction
import org.jetbrains.plugins.scala.lang.psi.api.statements.params.{ScClassParameter, ScParameter, ScParameters}
import org.jetbrains.plugins.scala.lang.psi.api.toplevel.ScNamedElement
import org.jetbrains.plugins.scala.lang.psi.api.toplevel.typedef.ScClass
import org.jetbrains.plugins.scala.lang.psi.impl.ScalaPsiElementFactory
import org.jetbrains.plugins.scala.lang.psi.light.isWrapper
import org.jetbrains.plugins.scala.lang.psi.types.nonvalue.Parameter
import org.jetbrains.plugins.scala.lang.psi.types.{ScSubstitutor, ScType}
import org.jetbrains.plugins.scala.lang.refactoring.changeSignature.changeInfo.ScalaChangeInfo

/**
 * Nikolay.Tropin
 * 2014-08-12
 */

private[changeSignature] trait ScalaNamedElementUsageInfo {
  this: UsageInfo =>

  def namedElement: ScNamedElement

  val paramClauses: Option[ScParameters] = namedElement match {
    case fun: ScFunction => Some(fun.paramClauses)
    case cl: ScClass => cl.clauses
    case _ => None
  }
  val scParams: Seq[ScParameter] = paramClauses.toSeq.flatMap(_.params)
  val parameters: Seq[Parameter] = scParams.map(new Parameter(_))
  val defaultValues: Seq[Option[String]] = scParams.map(_.getActualDefaultExpression.map(_.getText))
}

private[changeSignature] object ScalaNamedElementUsageInfo {
  def unapply(ou: UsageInfo): Option[ScalaNamedElementUsageInfo] = {
    ou match {
      case scUsage: ScalaNamedElementUsageInfo => Some(scUsage)
      case _ => None
    }
  }

  def apply(named: PsiNamedElement): UsageInfo with ScalaNamedElementUsageInfo = {
    val unwrapped = named match {
      case isWrapper(elem) => elem
      case _ => named
    }
    unwrapped match {
      case fun: ScFunction => FunUsageInfo(fun)
      case bp: ScBindingPattern => OverriderValUsageInfo(bp)
      case cp: ScClassParameter => OverriderClassParamUsageInfo(cp)
      case _ => null
    }
  }
}

private[changeSignature] case class FunUsageInfo(namedElement: ScFunction)
        extends UsageInfo(namedElement) with ScalaNamedElementUsageInfo

private[changeSignature] case class PrimaryConstructorUsageInfo(pc: ScPrimaryConstructor)
        extends {
          override val namedElement = pc.containingClass.asInstanceOf[ScClass]
        } with UsageInfo(pc) with ScalaNamedElementUsageInfo

private[changeSignature] case class OverriderValUsageInfo(namedElement: ScBindingPattern)
        extends UsageInfo(namedElement) with ScalaNamedElementUsageInfo

private[changeSignature] case class OverriderClassParamUsageInfo(namedElement: ScClassParameter)
        extends UsageInfo(namedElement) with ScalaNamedElementUsageInfo

private[changeSignature] trait MethodUsageInfo {
  def expr: ScExpression
  def argsInfo: OldArgsInfo
  def ref: ScReferenceElement
  def method: PsiNamedElement = ref.resolve() match {
    case e: PsiNamedElement => e
    case _ => throw new IllegalArgumentException("Found reference does not resolve")
  }
}

private[changeSignature] case class MethodCallUsageInfo(ref: ScReferenceExpression, call: ScMethodCall)
        extends UsageInfo(call) with MethodUsageInfo {

  private val resolveResult = Option(ref).flatMap(_.bind())
  val substitutor = resolveResult.map(_.substitutor)
  val expr = call
  val argsInfo = OldArgsInfo(call.argumentExpressions, method)
}

private[changeSignature] case class RefExpressionUsage(refExpr: ScReferenceExpression)
        extends UsageInfo(refExpr: PsiReference) with MethodUsageInfo {
  val expr = refExpr
  val ref = refExpr
  val argsInfo = OldArgsInfo(Seq.empty, method)
}

private[changeSignature] case class InfixExprUsageInfo(infix: ScInfixExpr)
        extends UsageInfo(infix) with MethodUsageInfo {
  val expr = infix
  val ref = infix.operation
  val argsInfo = OldArgsInfo(infix.argumentExpressions, method)
}

private[changeSignature] case class PostfixExprUsageInfo(postfix: ScPostfixExpr)
        extends UsageInfo(postfix) with MethodUsageInfo {
  val expr = postfix
  val ref = postfix.operation
  val argsInfo = OldArgsInfo(postfix.argumentExpressions, method)
}

<<<<<<< HEAD
=======
private[changeSignature] case class ConstructorUsageInfo(ref: ScReferenceElement, constr: ScConstructor)
        extends UsageInfo(constr) with MethodUsageInfo {

  private val resolveResult = Option(ref).flatMap(_.bind())
  val substitutor = resolveResult.map(_.substitutor)
  val expr = {
    val newText = s"new ${constr.getText}"
    ScalaPsiElementFactory.createExpressionFromText(newText, constr.getManager)
  }
  val argsInfo = OldArgsInfo(constr.args.toSeq.flatMap(_.exprs), method)
}

>>>>>>> b0344d88
private[changeSignature] case class AnonFunUsageInfo(expr: ScExpression, ref: ScReferenceExpression)
        extends UsageInfo(expr)

private[changeSignature] object isAnonFunUsage {
  def unapply(ref: ScReferenceExpression): Option[AnonFunUsageInfo] = {
    ref match {
      case ChildOf(mc: MethodInvocation) if mc.argumentExpressions.exists(ScUnderScoreSectionUtil.isUnderscore) => Some(AnonFunUsageInfo(mc, ref))
      case ChildOf(und: ScUnderscoreSection) => Some(AnonFunUsageInfo(und, ref))
<<<<<<< HEAD
      case Both(Resolved(m: PsiMethod, _), ChildOf(elem))
=======
      case Both(ResolvesTo(m: PsiMethod), ChildOf(elem))
>>>>>>> b0344d88
        if m.getParameterList.getParametersCount > 0 && !elem.isInstanceOf[MethodInvocation] =>
        Some(AnonFunUsageInfo(ref, ref))
      case _ => None
    }
  }
}

private[changeSignature] case class ParameterUsageInfo(oldIndex: Int, newName: String, ref: ScReferenceElement)
        extends UsageInfo(ref: PsiElement)

private[changeSignature] case class ImportUsageInfo(imp: ScReferenceElement) extends UsageInfo(imp: PsiElement)

private[changeSignature] object UsageUtil {

  def invocation(usage: UsageInfo): MethodInvocation = usage match {
    case MethodCallUsageInfo(_, call) => call
    case InfixExprUsageInfo(inf) => inf
    case PostfixExprUsageInfo(post) => post
    case _ => null
  }

  def scalaUsage(usage: UsageInfo): Boolean = usage match {
<<<<<<< HEAD
    case ScalaNamedElementUsageInfo(_) | _: ParameterUsageInfo | _: MethodUsageInfo | _: AnonFunUsageInfo => true
=======
    case ScalaNamedElementUsageInfo(_) | _: ParameterUsageInfo | _: MethodUsageInfo | _: AnonFunUsageInfo | _: ImportUsageInfo => true
>>>>>>> b0344d88
    case _ => false
  }

  def substitutor(usage: ScalaNamedElementUsageInfo): ScSubstitutor = usage match {
    case ScalaNamedElementUsageInfo(funUsage: FunUsageInfo) =>
      funUsage.namedElement match {
        case fun: ScFunction =>
          fun.superMethodAndSubstitutor match {
            case Some((_, subst)) => subst
            case _ => ScSubstitutor.empty
          }
        case _ => ScSubstitutor.empty
      }
    case _ => ScSubstitutor.empty
  }

  def returnType(change: ChangeInfo, usage: ScalaNamedElementUsageInfo): Option[ScType] = {
    val newType = change match {
      case sc: ScalaChangeInfo => sc.newType
      case jc: JavaChangeInfo =>
        val method = jc.getMethod
        val javaType = jc.getNewReturnType.getType(method.getParameterList, method.getManager)
        ScType.create(javaType, method.getProject)
      case _ => return None
    }

    val substType = substitutor(usage).subst(newType)
    Some(substType)
  }

}

private[changeSignature] case class OldArgsInfo(args: Seq[ScExpression], namedElement: PsiNamedElement) {

  val byOldParameterIndex = {
    args.groupBy(a => ScalaPsiUtil.parameterOf(a).fold(-1)(_.index))
            .updated(-1, Seq.empty)
  }

}<|MERGE_RESOLUTION|>--- conflicted
+++ resolved
@@ -1,11 +1,7 @@
 package org.jetbrains.plugins.scala
 package lang.refactoring.changeSignature
 
-<<<<<<< HEAD
-import com.intellij.psi.{PsiMethod, PsiElement, PsiNamedElement, PsiReference}
-=======
 import com.intellij.psi.{PsiElement, PsiMethod, PsiNamedElement, PsiReference}
->>>>>>> b0344d88
 import com.intellij.refactoring.changeSignature.{ChangeInfo, JavaChangeInfo}
 import com.intellij.usageView.UsageInfo
 import org.jetbrains.plugins.scala.extensions._
@@ -119,8 +115,6 @@
   val argsInfo = OldArgsInfo(postfix.argumentExpressions, method)
 }
 
-<<<<<<< HEAD
-=======
 private[changeSignature] case class ConstructorUsageInfo(ref: ScReferenceElement, constr: ScConstructor)
         extends UsageInfo(constr) with MethodUsageInfo {
 
@@ -133,7 +127,6 @@
   val argsInfo = OldArgsInfo(constr.args.toSeq.flatMap(_.exprs), method)
 }
 
->>>>>>> b0344d88
 private[changeSignature] case class AnonFunUsageInfo(expr: ScExpression, ref: ScReferenceExpression)
         extends UsageInfo(expr)
 
@@ -142,11 +135,7 @@
     ref match {
       case ChildOf(mc: MethodInvocation) if mc.argumentExpressions.exists(ScUnderScoreSectionUtil.isUnderscore) => Some(AnonFunUsageInfo(mc, ref))
       case ChildOf(und: ScUnderscoreSection) => Some(AnonFunUsageInfo(und, ref))
-<<<<<<< HEAD
-      case Both(Resolved(m: PsiMethod, _), ChildOf(elem))
-=======
       case Both(ResolvesTo(m: PsiMethod), ChildOf(elem))
->>>>>>> b0344d88
         if m.getParameterList.getParametersCount > 0 && !elem.isInstanceOf[MethodInvocation] =>
         Some(AnonFunUsageInfo(ref, ref))
       case _ => None
@@ -169,11 +158,7 @@
   }
 
   def scalaUsage(usage: UsageInfo): Boolean = usage match {
-<<<<<<< HEAD
-    case ScalaNamedElementUsageInfo(_) | _: ParameterUsageInfo | _: MethodUsageInfo | _: AnonFunUsageInfo => true
-=======
     case ScalaNamedElementUsageInfo(_) | _: ParameterUsageInfo | _: MethodUsageInfo | _: AnonFunUsageInfo | _: ImportUsageInfo => true
->>>>>>> b0344d88
     case _ => false
   }
 
