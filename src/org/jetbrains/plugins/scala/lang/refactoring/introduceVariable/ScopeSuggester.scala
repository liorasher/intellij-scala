package org.jetbrains.plugins.scala.lang.refactoring.introduceVariable

import com.intellij.openapi.editor.Editor
import com.intellij.openapi.module.Module
import com.intellij.openapi.project.Project
import com.intellij.openapi.util.text.StringUtil
import com.intellij.psi._
import com.intellij.psi.search.{GlobalSearchScope, GlobalSearchScopesCore, PsiSearchHelper}
import com.intellij.psi.util.PsiTreeUtil
import com.intellij.util.Processor
import org.jetbrains.plugins.scala.lang.psi.api.ScalaFile
import org.jetbrains.plugins.scala.lang.psi.api.base.types.ScTypeElement
import org.jetbrains.plugins.scala.lang.psi.api.toplevel.ScTypeParametersOwner
import org.jetbrains.plugins.scala.lang.psi.api.toplevel.packaging.ScPackaging
import org.jetbrains.plugins.scala.lang.psi.api.toplevel.templates.{ScExtendsBlock, ScTemplateBody}
import org.jetbrains.plugins.scala.lang.psi.api.toplevel.typedef._
import org.jetbrains.plugins.scala.lang.psi.impl.ScPackageImpl
<<<<<<< HEAD
=======
import org.jetbrains.plugins.scala.lang.psi.types.ScProjectionType
>>>>>>> 0c6ac0ae
import org.jetbrains.plugins.scala.lang.refactoring.namesSuggester.NameSuggester
import org.jetbrains.plugins.scala.lang.refactoring.util._
import org.jetbrains.plugins.scala.worksheet.actions.RunWorksheetAction

import scala.annotation.tailrec
import scala.collection.JavaConverters._
import scala.collection.mutable
import scala.collection.mutable.ArrayBuffer


/**
 * Created by Kate Ustyuzhanina
 * on 8/12/15
 */
object ScopeSuggester {
  def suggestScopes(conflictsReporter: ConflictsReporter,
                    project: Project,
                    editor: Editor,
                    file: PsiFile,
                    currentElement: ScTypeElement): Array[ScopeItem] = {

    def getParent(element: PsiElement, isScriptFile: Boolean): PsiElement = {
      if (isScriptFile)
        PsiTreeUtil.getParentOfType(element, classOf[ScTemplateBody], classOf[ScalaFile])
      else
        PsiTreeUtil.getParentOfType(element, classOf[ScTemplateBody])
    }

    def isSuitableParent(owners: Seq[ScTypeParametersOwner], parent: PsiElement): Boolean = {
      var result = true
      for (elementOwner <- owners) {
        val pparent = PsiTreeUtil.getParentOfType(parent, classOf[ScTemplateDefinition])
        if (pparent != null && (!elementOwner.isAncestorOf(pparent) || !elementOwner.isInstanceOf[ScTemplateDefinition])) {
          result = false
        }
      }
      result
    }

    val isScriptFile = currentElement.getContainingFile.asInstanceOf[ScalaFile].isScriptFile()

    val owners = ScalaRefactoringUtil.getTypeParameterOwnerList(currentElement) ++ ScalaRefactoringUtil.getTypeAliasOwnersList(currentElement)
    var parent = getParent(currentElement, isScriptFile)

    //forbid to work with no template definition level
    var noContinue = owners.exists(!_.isInstanceOf[ScTemplateDefinition])
    val result: ArrayBuffer[ScopeItem] = new ArrayBuffer[ScopeItem]()
    while (parent != null && !noContinue) {
      var occInCompanionObj: Array[ScTypeElement] = Array[ScTypeElement]()
      val name = parent match {
        case fileType: ScalaFile => "file " + fileType.getName
        case _ =>
          PsiTreeUtil.getParentOfType(parent, classOf[ScTemplateDefinition]) match {
            case classType: ScClass =>
              "class " + classType.name
            case objectType: ScObject =>
              occInCompanionObj = getOccurrencesFromCompanionObject(currentElement, objectType)
              "object " + objectType.name
            case traitType: ScTrait =>
              "trait " + traitType.name
          }
      }

<<<<<<< HEAD
      if (!isSuitableParent(owners, parent)) {
        noContinue = true
=======
      //parent != null here
      //check can we use upper scope
      noContinue = currentElement.calcType match {
        case projectionType: ScProjectionType =>
          //we can't use typeAlias outside scope where it was defined
          parent.asInstanceOf[ScTemplateBody].isAncestorOf(projectionType.actualElement)
        case _ => false
>>>>>>> 0c6ac0ae
      }

      if (!isSuitableParent(owners, parent)) {
        noContinue = true
      }

      val occurrences = ScalaRefactoringUtil.getTypeElementOccurrences(currentElement, parent)
      val validator = ScalaTypeValidator(conflictsReporter, project, currentElement, parent, occurrences.isEmpty)

      val possibleNames = NameSuggester.suggestNamesByType(currentElement.calcType)
        .map(validator.validateName(_, increaseNumber = true))

      result += SimpleScopeItem(name, parent, occurrences, occInCompanionObj, validator, possibleNames.toArray)
      parent = getParent(parent, isScriptFile)
    }

    val scPackage = PsiTreeUtil.getParentOfType(currentElement, classOf[ScPackaging])

    //forbid to use typeParameter type outside the class
    if ((scPackage != null) && owners.isEmpty && !noContinue) {
      val allPackages = getAllAvailablePackages(scPackage.fullPackageName, currentElement)
      for ((resultPackage, resultDirectory) <- allPackages) {
        result += PackageScopeItem(resultPackage.getQualifiedName, resultDirectory, needDirectoryCreating = false, Array(NameSuggester.suggestNamesByType(currentElement.calcType).apply(0).capitalize))
      }
    }

    result.toArray
  }

  private def getOccurrencesFromCompanionObject(typeElement: ScTypeElement,
                                                objectType: ScObject): Array[ScTypeElement] = {
    val parent: PsiElement = objectType.getParent
    val name = objectType.name
    val companion = parent.getChildren.find({
      case classType: ScClass if classType.name == name =>
        true
      case traitType: ScTrait if traitType.name == name =>
        true
      case _ => false
    })

    if (companion.isDefined)
      ScalaRefactoringUtil.getTypeElementOccurrences(typeElement, companion.get)
    else
      Array[ScTypeElement]()
  }

  //return Array of (package, containing directory)
  protected def getAllAvailablePackages(packageName: String, typeElement: ScTypeElement): Array[(PsiPackage, PsiDirectory)] = {
    def getDirectoriesContainigfile(file: PsiFile): Array[PsiDirectory] = {
      val result: ArrayBuffer[PsiDirectory] = new ArrayBuffer[PsiDirectory]()
      var parent = file.getContainingDirectory
      while (parent != null) {
        result += parent
        parent = parent.getParentDirectory
      }
      result.toArray
    }

    @tailrec
    def getDirectoriesContainigFileAndPackage(currentPackage: PsiPackage,
                                              module: Module,
                                              result: ArrayBuffer[(PsiPackage, PsiDirectory)],
                                              dirContainingFile: Array[PsiDirectory]): ArrayBuffer[(PsiPackage, PsiDirectory)] = {

      if (currentPackage != null && currentPackage.getName != null) {
        val subPackages = currentPackage.getSubPackages(GlobalSearchScope.moduleScope(module))
        val filesNoRecursive = currentPackage.getFiles(GlobalSearchScope.moduleScope(module))

        // don't choose package if ther is only one subpackage
        if ((subPackages.length != 1) || filesNoRecursive.nonEmpty) {
          val packageDirectories = currentPackage.getDirectories(GlobalSearchScope.moduleScope(module))
          val containingDirectory = packageDirectories.intersect(dirContainingFile)

          val resultDirectory: PsiDirectory = if (containingDirectory.length > 0) {
            containingDirectory.apply(0)
          } else {
            typeElement.getContainingFile.getContainingDirectory
          }
<<<<<<< HEAD

          result += ((currentPackage, resultDirectory))
        }
        getDirectoriesContainigFileAndPackage(currentPackage.getParentPackage, module, result, dirContainingFile)
      } else {
        result
      }
    }

    val currentPackage = ScPackageImpl.findPackage(typeElement.getProject, packageName).asInstanceOf[PsiPackage]
    val directoriesContainingFile = getDirectoriesContainigfile(typeElement.getContainingFile)
    val module = RunWorksheetAction.getModuleFor(typeElement.getContainingFile)
    val result: ArrayBuffer[(PsiPackage, PsiDirectory)] = new ArrayBuffer[(PsiPackage, PsiDirectory)]()

    getDirectoriesContainigFileAndPackage(currentPackage, module, result, directoriesContainingFile)

    result.toArray
  }

=======

          result += ((currentPackage, resultDirectory))
        }
        getDirectoriesContainigFileAndPackage(currentPackage.getParentPackage, module, result, dirContainingFile)
      } else {
        result
      }
    }

    val currentPackage = ScPackageImpl.findPackage(typeElement.getProject, packageName).asInstanceOf[PsiPackage]
    val directoriesContainingFile = getDirectoriesContainigfile(typeElement.getContainingFile)
    val module = RunWorksheetAction.getModuleFor(typeElement.getContainingFile)
    val result: ArrayBuffer[(PsiPackage, PsiDirectory)] = new ArrayBuffer[(PsiPackage, PsiDirectory)]()

    getDirectoriesContainigFileAndPackage(currentPackage, module, result, directoriesContainingFile)

    result.toArray
  }

>>>>>>> 0c6ac0ae
  def handleOnePackage(typeElement: ScTypeElement, inPackageName: String, containinDirectory: PsiDirectory,
                       conflictsReporter: ConflictsReporter, project: Project, editor: Editor, isReplaceAll: Boolean, inputName: String): PackageScopeItem = {
    def getFilesToSearchIn(currentDirectory: PsiDirectory): Array[ScalaFile] = {
      if (!isReplaceAll) {
        Array(typeElement.getContainingFile.asInstanceOf[ScalaFile])
      } else {
        def oneRound(word: String, bufResult: ArrayBuffer[ArrayBuffer[ScalaFile]]) = {
          val buffer = new ArrayBuffer[ScalaFile]()

          val processor = new Processor[PsiFile] {
            override def process(file: PsiFile): Boolean = {
              file match {
                case scalaFile: ScalaFile =>
                  buffer += scalaFile
              }
              true
            }
          }

          val helper: PsiSearchHelper = PsiSearchHelper.SERVICE.getInstance(typeElement.getProject)
          helper.processAllFilesWithWord(word, GlobalSearchScopesCore.directoryScope(currentDirectory, true), processor, true)

          bufResult += buffer
        }

        val typeName = typeElement.calcType.presentableText
        val words = StringUtil.getWordsIn(typeName).asScala.toArray

        val resultBuffer = new ArrayBuffer[ArrayBuffer[ScalaFile]]()
        words.foreach(oneRound(_, resultBuffer))

        var intersectionResult = resultBuffer(0)
        def intersect(inBuffer: ArrayBuffer[ScalaFile]) = {
          intersectionResult = intersectionResult.intersect(inBuffer)
        }

        resultBuffer.foreach((element: ArrayBuffer[ScalaFile]) => intersect(element))
        intersectionResult.toList.reverse.toArray
      }
    }

    val inPackage = ScPackageImpl.findPackage(typeElement.getProject, inPackageName)
    val projectSearchScope = GlobalSearchScope.projectScope(typeElement.getProject)
    val packageObject = inPackage.findPackageObject(projectSearchScope)

    val fileEncloser = if (packageObject.isDefined)
      PsiTreeUtil.getChildOfType(PsiTreeUtil.getChildOfType(packageObject.get, classOf[ScExtendsBlock]), classOf[ScTemplateBody])
    else
      containinDirectory

    val allOcurrences: mutable.MutableList[Array[ScTypeElement]] = mutable.MutableList()
    val allValidators: mutable.MutableList[ScalaTypeValidator] = mutable.MutableList()

    def handleOneFile(file: ScalaFile) {
      if (packageObject.exists((x: ScTypeDefinition) => x.getContainingFile == file)) {
      } else {
        val occurrences = ScalaRefactoringUtil.getTypeElementOccurrences(typeElement, file)
        allOcurrences += occurrences
        val parent = file match {
          case scalaFile: ScalaFile if scalaFile.isScriptFile() =>
            file
          case _ => PsiTreeUtil.findChildOfType(file, classOf[ScTemplateBody])
        }
        if (parent != null) {
          allValidators += ScalaTypeValidator(conflictsReporter, project, typeElement, parent, occurrences.isEmpty)
        }
      }
    }

    val collectedFiles = getFilesToSearchIn(containinDirectory)

    val needNewDir = inPackage.getDirectories.isEmpty
    // if we have no files in package, then we work with package in file
    if (needNewDir) {
      val classes = inPackage.getClasses
      for (clazz <- classes) {
        val occurrences = ScalaRefactoringUtil.getTypeElementOccurrences(typeElement, clazz)
        allOcurrences += occurrences

        val parent = PsiTreeUtil.findChildOfType(clazz, classOf[ScTemplateBody])

        allValidators += ScalaTypeValidator(conflictsReporter, project, typeElement, parent, occurrences.isEmpty)
      }
    } else {
      collectedFiles.foreach(handleOneFile)
    }

    val occurrences = allOcurrences.foldLeft(Array[ScTypeElement]())((a, b) => a ++ b)
    val validator = ScalaCompositeTypeValidator(allValidators.toList, conflictsReporter, project, typeElement,
      occurrences.isEmpty, containinDirectory, containinDirectory)

    val suggested = inputName
    val possibleNames = Array(validator.validateName(suggested, increaseNumber = true))

    val result = PackageScopeItem(inPackage.getName, fileEncloser, needNewDir, possibleNames.toArray)

    result.occurrences = occurrences
    result.validator = validator

    result
  }
}


abstract class ScopeItem(name: String, availableNames: Array[String]) {
  def getName = name

  def getAvailableNames = availableNames

  override def toString: String = name
}

case class SimpleScopeItem(name: String,
                           fileEncloser: PsiElement,
                           usualOccurrences: Array[ScTypeElement],
                           occurrencesInCompanion: Array[ScTypeElement],
                           typeValidator: ScalaTypeValidator,
                           availableNames: Array[String]) extends ScopeItem(name, availableNames) {

  var occurrencesFromInheretors: Array[ScTypeElement] = Array[ScTypeElement]()
  val usualOccurrencesRanges = usualOccurrences.map((x: ScTypeElement) => (x.getTextRange, x.getContainingFile))
  val fileEncloserRange = (fileEncloser.getTextRange, fileEncloser.getContainingFile)

  def setInheretedOccurrences(occurrences: Array[ScTypeElement]) = {
    if (occurrences != null) {
      occurrencesFromInheretors = occurrences
    }
  }

  def revalidate(newName: String): ScopeItem = {
    val revalidatedOccurrences = usualOccurrencesRanges.map {
      case (range, containigFile) =>
        PsiTreeUtil.findElementOfClassAtRange(containigFile, range.getStartOffset, range.getEndOffset, classOf[ScTypeElement])
    }

    val newNames = if ((newName == "") || availableNames.contains(newName)) {
      availableNames
    } else {
      newName +: availableNames
    }

    val updatedFileEncloser = fileEncloserRange match {
      case (range, containingFile) =>
        PsiTreeUtil.findElementOfClassAtRange(containingFile, range.getStartOffset, range.getEndOffset, classOf[PsiElement])
    }

    val updatedValidator = new ScalaTypeValidator(typeValidator.conflictsReporter, typeValidator.myProject,
      typeValidator.selectedElement, typeValidator.noOccurrences, updatedFileEncloser, updatedFileEncloser)

    new SimpleScopeItem(name, updatedFileEncloser,
      revalidatedOccurrences, occurrencesInCompanion, updatedValidator, newNames)
  }

  def isTrait: Boolean = {
    name.startsWith("trait")
  }

  def isClass: Boolean = {
    name.startsWith("class")
  }

  def isObject: Boolean = {
    name.startsWith("object")
  }
}

case class PackageScopeItem(name: String,
                            fileEncloser: PsiElement,
                            needDirectoryCreating: Boolean,
                            availableNames: Array[String]) extends ScopeItem(name, availableNames) {
  var occurrences = Array[ScTypeElement]()
  var validator: ScalaCompositeTypeValidator = null

  override def toString = "package " + name
}<|MERGE_RESOLUTION|>--- conflicted
+++ resolved
@@ -15,10 +15,7 @@
 import org.jetbrains.plugins.scala.lang.psi.api.toplevel.templates.{ScExtendsBlock, ScTemplateBody}
 import org.jetbrains.plugins.scala.lang.psi.api.toplevel.typedef._
 import org.jetbrains.plugins.scala.lang.psi.impl.ScPackageImpl
-<<<<<<< HEAD
-=======
 import org.jetbrains.plugins.scala.lang.psi.types.ScProjectionType
->>>>>>> 0c6ac0ae
 import org.jetbrains.plugins.scala.lang.refactoring.namesSuggester.NameSuggester
 import org.jetbrains.plugins.scala.lang.refactoring.util._
 import org.jetbrains.plugins.scala.worksheet.actions.RunWorksheetAction
@@ -82,10 +79,6 @@
           }
       }
 
-<<<<<<< HEAD
-      if (!isSuitableParent(owners, parent)) {
-        noContinue = true
-=======
       //parent != null here
       //check can we use upper scope
       noContinue = currentElement.calcType match {
@@ -93,7 +86,6 @@
           //we can't use typeAlias outside scope where it was defined
           parent.asInstanceOf[ScTemplateBody].isAncestorOf(projectionType.actualElement)
         case _ => false
->>>>>>> 0c6ac0ae
       }
 
       if (!isSuitableParent(owners, parent)) {
@@ -173,7 +165,6 @@
           } else {
             typeElement.getContainingFile.getContainingDirectory
           }
-<<<<<<< HEAD
 
           result += ((currentPackage, resultDirectory))
         }
@@ -193,27 +184,6 @@
     result.toArray
   }
 
-=======
-
-          result += ((currentPackage, resultDirectory))
-        }
-        getDirectoriesContainigFileAndPackage(currentPackage.getParentPackage, module, result, dirContainingFile)
-      } else {
-        result
-      }
-    }
-
-    val currentPackage = ScPackageImpl.findPackage(typeElement.getProject, packageName).asInstanceOf[PsiPackage]
-    val directoriesContainingFile = getDirectoriesContainigfile(typeElement.getContainingFile)
-    val module = RunWorksheetAction.getModuleFor(typeElement.getContainingFile)
-    val result: ArrayBuffer[(PsiPackage, PsiDirectory)] = new ArrayBuffer[(PsiPackage, PsiDirectory)]()
-
-    getDirectoriesContainigFileAndPackage(currentPackage, module, result, directoriesContainingFile)
-
-    result.toArray
-  }
-
->>>>>>> 0c6ac0ae
   def handleOnePackage(typeElement: ScTypeElement, inPackageName: String, containinDirectory: PsiDirectory,
                        conflictsReporter: ConflictsReporter, project: Project, editor: Editor, isReplaceAll: Boolean, inputName: String): PackageScopeItem = {
     def getFilesToSearchIn(currentDirectory: PsiDirectory): Array[ScalaFile] = {
