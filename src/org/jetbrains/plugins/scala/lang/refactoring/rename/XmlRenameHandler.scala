package org.jetbrains.plugins.scala
package lang
package refactoring
package rename

import java.util
import java.util.ArrayList

import com.intellij.codeInsight.daemon.impl.quickfix.EmptyExpression
import com.intellij.codeInsight.highlighting.HighlightManager
import com.intellij.codeInsight.template._
import com.intellij.openapi.actionSystem.{CommonDataKeys, DataContext}
import com.intellij.openapi.command.CommandProcessor
import com.intellij.openapi.editor.Editor
import com.intellij.openapi.editor.colors.{EditorColors, EditorColorsManager}
import com.intellij.openapi.editor.markup.RangeHighlighter
import com.intellij.openapi.project.Project
import com.intellij.psi.{PsiElement, PsiFile}
import com.intellij.refactoring.RefactoringBundle
import com.intellij.refactoring.rename.RenameHandler
import com.intellij.util.PairProcessor
import org.jetbrains.plugins.scala.lang.psi.api.expr.xml.ScXmlPairedTag

/**
 * User: Dmitry Naydanov
 * Date: 4/8/12
 */
class XmlRenameHandler extends RenameHandler with ScalaRefactoringActionHandler {
  def isAvailableOnDataContext(dataContext: DataContext): Boolean = {
    val editor = CommonDataKeys.EDITOR.getData(dataContext)
    if (editor == null || !editor.getSettings.isVariableInplaceRenameEnabled) return false

    val file = CommonDataKeys.PSI_FILE.getData(dataContext)
    if (file == null) return false
    val element = file.findElementAt(editor.getCaretModel.getOffset)

    if (element == null) return false

    element.getParent match {
      case _: ScXmlPairedTag => true
      case _ => false
    }
  }

  def isRenaming(dataContext: DataContext): Boolean = isAvailableOnDataContext(dataContext)

  override def invoke(file: PsiFile)
                     (implicit project: Project, editor: Editor, dataContext: DataContext): Unit = {
    if (!isRenaming(dataContext)) return
    val element = file.findElementAt(editor.getCaretModel.getOffset)

    if (element != null) invoke(project, Array(element), dataContext)
  }

<<<<<<< HEAD
  def invoke(project: Project, elements: Array[PsiElement], dataContext: DataContext) {
=======
  override def invoke(elements: Array[PsiElement])
                     (implicit project: Project, dataContext: DataContext): Unit = {
    import scala.collection.JavaConversions._
>>>>>>> 345847e0

    if (!isRenaming(dataContext) || elements == null || elements.length != 1) return

    val element: ScXmlPairedTag = if (elements(0) == null || !elements(0).getParent.isInstanceOf[ScXmlPairedTag]) return else
      elements(0).getParent.asInstanceOf[ScXmlPairedTag]
    if (element.getMatchedTag == null || element.getTagNameElement == null || element.getMatchedTag.getTagNameElement == null) return

    val editor = CommonDataKeys.EDITOR.getData(dataContext)
    val elementStartName = element.getTagName
    val rangeHighlighters = new util.ArrayList[RangeHighlighter]()
    val matchedRange = element.getMatchedTag.getTagNameElement.getTextRange

    def highlightMatched() {
      val colorsManager = EditorColorsManager.getInstance()
      val attributes = colorsManager.getGlobalScheme.getAttributes(EditorColors.WRITE_SEARCH_RESULT_ATTRIBUTES)

      HighlightManager.getInstance(editor.getProject).addOccurrenceHighlight(editor, matchedRange.getStartOffset,
        matchedRange.getEndOffset, attributes, 0, rangeHighlighters, null)

      rangeHighlighters.forEach { a =>
        a.setGreedyToLeft(true)
        a.setGreedyToRight(true)
      }
    }

    def rename() {
      CommandProcessor.getInstance().executeCommand(project, new Runnable {
        def run() {
          extensions.inWriteAction {
            val offset = editor.getCaretModel.getOffset
            val template = buildTemplate()
            editor.getCaretModel.moveToOffset(element.getParent.getTextOffset)

            TemplateManager.getInstance(project).startTemplate(editor, template, new TemplateEditingAdapter {
              override def templateFinished(template: Template, brokenOff: Boolean) {
                templateCancelled(template)
              }

              override def templateCancelled(template: Template) {
                val highlightManager = HighlightManager.getInstance(project)
                rangeHighlighters.forEach { a => highlightManager.removeSegmentHighlighter(editor, a) }
              }
            },
              new PairProcessor[String, String] {
                def process(s: String, t: String): Boolean = !(t.length == 0 || t.charAt(t.length - 1) == ' ')
              })

            highlightMatched()
            editor.getCaretModel.moveToOffset(offset)
          }
        }
      }, RefactoringBundle.message("rename.title"), null)


    }

    def buildTemplate(): Template =  {
      val builder = new TemplateBuilderImpl(element.getParent)

      builder.replaceElement(element.getTagNameElement, "first", new EmptyExpression {
        override def calculateQuickResult(context: ExpressionContext): Result = new TextResult(Option(element.getTagName).getOrElse(elementStartName))
        override def calculateResult(context: ExpressionContext): Result = calculateQuickResult(context)
      }, true)
      builder.replaceElement(element.getMatchedTag.getTagNameElement, "second", "first", false)

      builder.buildInlineTemplate()
    }

    rename()
  }


}<|MERGE_RESOLUTION|>--- conflicted
+++ resolved
@@ -52,13 +52,8 @@
     if (element != null) invoke(project, Array(element), dataContext)
   }
 
-<<<<<<< HEAD
-  def invoke(project: Project, elements: Array[PsiElement], dataContext: DataContext) {
-=======
   override def invoke(elements: Array[PsiElement])
                      (implicit project: Project, dataContext: DataContext): Unit = {
-    import scala.collection.JavaConversions._
->>>>>>> 345847e0
 
     if (!isRenaming(dataContext) || elements == null || elements.length != 1) return
 
