package org.jetbrains.plugins.scala.lang.transformation
package calls

<<<<<<< HEAD
=======
import com.intellij.openapi.project.Project
>>>>>>> b4fb9984
import com.intellij.psi.PsiElement
import org.jetbrains.plugins.scala.extensions.ReferenceTarget
import org.jetbrains.plugins.scala.lang.psi.api.expr.ScMethodCall
import org.jetbrains.plugins.scala.lang.psi.api.statements.ScFunctionDefinition
import org.jetbrains.plugins.scala.lang.psi.impl.ScalaCode._

/**
  * @author Pavel Fatin
  */
class ExpandVarargArgument extends AbstractTransformer {
  // TODO improve array detection
<<<<<<< HEAD
  def transformation: PartialFunction[PsiElement, Unit] = {
=======
  def transformation(implicit project: Project): PartialFunction[PsiElement, Unit] = {
>>>>>>> b4fb9984
    case e @ ScMethodCall(r @ ReferenceTarget(f: ScFunctionDefinition), as)
      if f.parameters.exists(_.isRepeatedParameter) &&
        !r.text.contains("Array") &&
        !e.args.matchedParameters.exists(p => p._2.isRepeated && p._1.text.contains("Array")) =>

      val as2 = e.matchedParameters.filter(_._2.isRepeated).map(_._1).sortBy(_.getStartOffsetInParent)
      val as1 = as.take(as.length - as2.length)

      val call = if (as1.isEmpty)
        code"f(Array(${@@(as2)}): _*)"
      else
        code"f(${@@(as1)}, Array(${@@(as2)}): _*)"

      e.args.replace(call.getLastChild)
  }
}<|MERGE_RESOLUTION|>--- conflicted
+++ resolved
@@ -1,10 +1,7 @@
 package org.jetbrains.plugins.scala.lang.transformation
 package calls
 
-<<<<<<< HEAD
-=======
 import com.intellij.openapi.project.Project
->>>>>>> b4fb9984
 import com.intellij.psi.PsiElement
 import org.jetbrains.plugins.scala.extensions.ReferenceTarget
 import org.jetbrains.plugins.scala.lang.psi.api.expr.ScMethodCall
@@ -16,11 +13,7 @@
   */
 class ExpandVarargArgument extends AbstractTransformer {
   // TODO improve array detection
-<<<<<<< HEAD
-  def transformation: PartialFunction[PsiElement, Unit] = {
-=======
   def transformation(implicit project: Project): PartialFunction[PsiElement, Unit] = {
->>>>>>> b4fb9984
     case e @ ScMethodCall(r @ ReferenceTarget(f: ScFunctionDefinition), as)
       if f.parameters.exists(_.isRepeatedParameter) &&
         !r.text.contains("Array") &&
