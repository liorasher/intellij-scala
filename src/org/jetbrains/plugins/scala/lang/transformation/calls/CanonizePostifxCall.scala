package org.jetbrains.plugins.scala.lang.transformation
package calls

<<<<<<< HEAD
=======
import com.intellij.openapi.project.Project
>>>>>>> b4fb9984
import com.intellij.psi.PsiElement
import org.jetbrains.plugins.scala.extensions.FirstChild
import org.jetbrains.plugins.scala.lang.psi.api.expr.ScPostfixExpr
import org.jetbrains.plugins.scala.lang.psi.impl.ScalaCode._

/**
  * @author Pavel Fatin
  */
<<<<<<< HEAD
object CanonizePostifxCall extends AbstractTransformer {
  def transformation: PartialFunction[PsiElement, Unit] = {
=======
class CanonizePostifxCall extends AbstractTransformer {
  def transformation(implicit project: Project): PartialFunction[PsiElement, Unit] = {
>>>>>>> b4fb9984
    case e @ ScPostfixExpr(l, FirstChild(r)) =>
      e.replace(code"$l.$r")
  }
}<|MERGE_RESOLUTION|>--- conflicted
+++ resolved
@@ -1,10 +1,7 @@
 package org.jetbrains.plugins.scala.lang.transformation
 package calls
 
-<<<<<<< HEAD
-=======
 import com.intellij.openapi.project.Project
->>>>>>> b4fb9984
 import com.intellij.psi.PsiElement
 import org.jetbrains.plugins.scala.extensions.FirstChild
 import org.jetbrains.plugins.scala.lang.psi.api.expr.ScPostfixExpr
@@ -13,13 +10,8 @@
 /**
   * @author Pavel Fatin
   */
-<<<<<<< HEAD
-object CanonizePostifxCall extends AbstractTransformer {
-  def transformation: PartialFunction[PsiElement, Unit] = {
-=======
 class CanonizePostifxCall extends AbstractTransformer {
   def transformation(implicit project: Project): PartialFunction[PsiElement, Unit] = {
->>>>>>> b4fb9984
     case e @ ScPostfixExpr(l, FirstChild(r)) =>
       e.replace(code"$l.$r")
   }
