--- conflicted
+++ resolved
@@ -1,10 +1,7 @@
 package org.jetbrains.plugins.scala.lang.transformation
 package declarations
 
-<<<<<<< HEAD
-=======
 import com.intellij.openapi.project.Project
->>>>>>> b4fb9984
 import com.intellij.psi.PsiElement
 import org.jetbrains.plugins.scala.lang.psi.api.expr.ScReturnStmt
 import org.jetbrains.plugins.scala.lang.psi.api.statements.ScFunctionDefinition
@@ -13,13 +10,8 @@
 /**
   * @author Pavel Fatin
   */
-<<<<<<< HEAD
-object MakeResultExpressionExplicit extends AbstractTransformer {
-  def transformation: PartialFunction[PsiElement, Unit] = {
-=======
 class MakeResultExpressionExplicit extends AbstractTransformer {
   def transformation(implicit project: Project): PartialFunction[PsiElement, Unit] = {
->>>>>>> b4fb9984
     case (e: ScFunctionDefinition) if e.hasExplicitType && !e.hasUnitResultType =>
       e.returnUsages().foreach {
         case _: ScReturnStmt => // skip
