--- conflicted
+++ resolved
@@ -1,9 +1,6 @@
 package org.jetbrains.plugins.scala.lang.transformation.annotations
 
-<<<<<<< HEAD
-=======
 import com.intellij.openapi.project.Project
->>>>>>> b4fb9984
 import com.intellij.psi.PsiElement
 import org.jetbrains.plugins.scala.extensions.{&&, Parent}
 import org.jetbrains.plugins.scala.lang.psi.api.base.patterns.{ScCaseClause, ScPattern, ScPatternArgumentList, ScReferencePattern}
@@ -15,13 +12,8 @@
 /**
   * @author Pavel Fatin
   */
-<<<<<<< HEAD
-object AddTypeToReferencePattern extends AbstractTransformer {
-  def transformation: PartialFunction[PsiElement, Unit] = {
-=======
 class AddTypeToReferencePattern extends AbstractTransformer {
   def transformation(implicit project: Project): PartialFunction[PsiElement, Unit] = {
->>>>>>> b4fb9984
     case (e: ScReferencePattern) && Parent(_: ScCaseClause | _: ScGenerator | _: ScPattern | _: ScPatternArgumentList) && Typeable(t)
       if !e.nextSibling.exists(_.getText == ":") =>
 
