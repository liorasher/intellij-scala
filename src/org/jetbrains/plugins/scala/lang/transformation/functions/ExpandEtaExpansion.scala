package org.jetbrains.plugins.scala.lang.transformation
package functions

import com.intellij.openapi.project.Project
import com.intellij.psi.PsiElement
import org.jetbrains.plugins.scala.extensions.{&&, FirstChild, ReferenceTarget}
import org.jetbrains.plugins.scala.lang.psi.api.expr._
import org.jetbrains.plugins.scala.lang.psi.api.statements.ScFunction
import org.jetbrains.plugins.scala.lang.psi.api.statements.params.{ScParameter, ScParameterClause}
import org.jetbrains.plugins.scala.lang.psi.impl.ScalaCode._
import org.jetbrains.plugins.scala.lang.psi.types.ScParameterizedType
import org.jetbrains.plugins.scala.lang.psi.types.nonvalue.ScMethodType

import scala.Function._

/**
  * @author Pavel Fatin
  */
<<<<<<< HEAD
object ExpandEtaExpansion extends AbstractTransformer {
  def transformation: PartialFunction[PsiElement, Unit] = {
=======
class ExpandEtaExpansion extends AbstractTransformer {
  def transformation(implicit project: Project): PartialFunction[PsiElement, Unit] = {
>>>>>>> b4fb9984
    case (e: ScUnderscoreSection) && FirstChild(r @ ReferenceTarget(m: ScFunction)) =>
      process(e, r, clausesOf(m), typed = true)

    case (e: ScUnderscoreSection) && FirstChild(c @ ScMethodCall(ReferenceTarget(m: ScFunction), _)) =>
      process(e, c, clausesOf(m).drop(nestingLevelOf(c)), typed = true)

    case (e: ScReferenceExpression) && ReferenceTarget(m: ScFunction) &&
      NonValueType(_: ScMethodType) && ExpectedType(_: ScParameterizedType) =>
      process(e, e, clausesOf(m), typed = false)

    case (e @ ScMethodCall(ReferenceTarget(m: ScFunction), _)) &&
      NonValueType(_: ScMethodType) && ExpectedType(_: ScParameterizedType) =>
      process(e, e, clausesOf(m).drop(nestingLevelOf(e)), typed = false)

    case (e: ScUnderscoreSection) && FirstChild(r @ ReferenceTarget(p: ScParameter)) if p.isCallByNameParameter =>
      e.replace(code"() => $r")
  }

  private def clausesOf(m: ScFunction): Seq[ScParameterClause] =
    m.clauses.map(_.clauses).getOrElse(Seq.empty)

  private def nestingLevelOf(call: ScMethodCall): Int = call.getFirstChild match {
    case it: ScMethodCall => 1 + nestingLevelOf(it)
    case _ => 1
  }

  private def process(e: ScExpression, target: PsiElement, clauses: Seq[ScParameterClause], typed: Boolean)(implicit project: Project): Unit = {
    def formatParameters(clause: ScParameterClause) = {
      val list = clause.parameters
        .map(p => p.typeElement.filter(const(typed)).map(t => p.name + ": " + t.text).getOrElse(p.name))
      if (list.length == 1 && !typed) list.mkString else list.mkString("(", ", ", ")")
    }

    def formatArguments(clause: ScParameterClause) =
      clause.parameters.map(_.name).mkString("(", ", ", ")")

    val parameters = clauses.map(formatParameters)
    val arguments = clauses.map(formatArguments)

    val declarations = if (arguments.nonEmpty) parameters.mkString(" => ") else "()"
    val applications = if (arguments.nonEmpty) Some(arguments.mkString) else None

    e.replace(code"$declarations => $target$applications")
  }
}<|MERGE_RESOLUTION|>--- conflicted
+++ resolved
@@ -16,13 +16,8 @@
 /**
   * @author Pavel Fatin
   */
-<<<<<<< HEAD
-object ExpandEtaExpansion extends AbstractTransformer {
-  def transformation: PartialFunction[PsiElement, Unit] = {
-=======
 class ExpandEtaExpansion extends AbstractTransformer {
   def transformation(implicit project: Project): PartialFunction[PsiElement, Unit] = {
->>>>>>> b4fb9984
     case (e: ScUnderscoreSection) && FirstChild(r @ ReferenceTarget(m: ScFunction)) =>
       process(e, r, clausesOf(m), typed = true)
 
