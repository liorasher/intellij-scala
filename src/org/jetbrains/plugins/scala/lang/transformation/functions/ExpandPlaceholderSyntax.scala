--- conflicted
+++ resolved
@@ -1,10 +1,7 @@
 package org.jetbrains.plugins.scala.lang.transformation
 package functions
 
-<<<<<<< HEAD
-=======
 import com.intellij.openapi.project.Project
->>>>>>> b4fb9984
 import com.intellij.psi.PsiElement
 import org.jetbrains.plugins.scala.extensions.{&&, Parent, PsiElementExt}
 import org.jetbrains.plugins.scala.lang.psi.api.expr._
@@ -14,13 +11,8 @@
 /**
   * @author Pavel Fatin
   */
-<<<<<<< HEAD
-object ExpandPlaceholderSyntax extends AbstractTransformer {
-  def transformation: PartialFunction[PsiElement, Unit] = {
-=======
 class ExpandPlaceholderSyntax extends AbstractTransformer {
   def transformation(implicit project: Project): PartialFunction[PsiElement, Unit] = {
->>>>>>> b4fb9984
     case (e: ScUnderscoreSection) && Parent(_: ScExpression | _: ScArgumentExprList) =>
       val enclosure = e.parents.toStream.takeWhile(e => e.isInstanceOf[ScExpression] || e.isInstanceOf[ScArgumentExprList]).last
 
