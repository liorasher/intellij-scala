package org.jetbrains.plugins.scala
package lang.psi.light.scala

import com.intellij.psi._
import com.intellij.psi.impl.light.LightElement
import org.jetbrains.plugins.scala.lang.psi.ScalaPsiElement
import org.jetbrains.plugins.scala.lang.psi.api.base.ScModifierList
import org.jetbrains.plugins.scala.lang.psi.api.base.types.ScTypeElement
import org.jetbrains.plugins.scala.lang.psi.api.expr.{ScAnnotation, ScExpression}
import org.jetbrains.plugins.scala.lang.psi.api.statements.ScFunctionDefinition
import org.jetbrains.plugins.scala.lang.psi.api.statements.params._
import org.jetbrains.plugins.scala.lang.psi.types.ScType
import org.jetbrains.plugins.scala.lang.psi.types.api.TypeParameter
import org.jetbrains.plugins.scala.lang.psi.types.result.{Success, TypeResult}

/**
 * @author Alefas
 * @since 03/04/14.
 */
class ScLightFunctionDefinition(pTypes: List[List[ScType]], tParams: List[TypeParameter], rt: ScType,
                                val fun: ScFunctionDefinition)
  extends LightElement(fun.getManager, fun.getLanguage) with ScFunctionDefinition {
  setNavigationElement(fun)

  override def typeParametersClause: Option[ScTypeParamClause] = fun.typeParametersClause.map(new ScLightTypeParamClause(tParams, _))

  override def paramClauses: ScParameters = new ScLightParameters(pTypes, fun)

  override def returnTypeInner: TypeResult[ScType] = Success(rt, Some(this))

  override def definedReturnType: TypeResult[ScType] = Success(rt, Some(this))

  override def declaredType: TypeResult[ScType] = Success(rt, Some(this))

  override def hasExplicitType: Boolean = true

  override def hasFinalModifier: Boolean = fun.hasFinalModifier

  override def hasAbstractModifier: Boolean = fun.hasAbstractModifier

  override def hasModifierPropertyScala(name: String): Boolean = fun.hasModifierPropertyScala(name)

  override def getModifierList: ScModifierList = fun.getModifierList

  override def returnTypeElement: Option[ScTypeElement] = fun.returnTypeElement

  override def name: String = fun.name

  override def toString: String = fun.toString

  override def nameId: PsiElement = fun.nameId

  override def removeAssignment(): Unit = throw new UnsupportedOperationException("Operation on light function")

  override def assignment: Option[PsiElement] = fun.assignment

  override def hasAssign: Boolean = fun.hasAssign

  override def body: Option[ScExpression] = fun.body

  override def getAnnotations: Array[PsiAnnotation] = fun.getAnnotations

  override def getApplicableAnnotations: Array[PsiAnnotation] = fun.getApplicableAnnotations

  override def findAnnotation(qualifiedName: String): PsiAnnotation = fun.findAnnotation(qualifiedName)

  override def addAnnotation(qualifiedName: String): PsiAnnotation = fun.addAnnotation(qualifiedName)

  override def hasAnnotation(qualifiedName: String): Boolean = fun.hasAnnotation(qualifiedName)

<<<<<<< HEAD
  override def hasAnnotation(clazz: PsiClass): Boolean = fun.hasAnnotation(clazz)

  override def hasParameterClause: Boolean = fun.hasParameterClause

  override def annotationNames: Seq[String] = fun.annotationNames
=======
  override def hasParameterClause: Boolean = fun.hasParameterClause
>>>>>>> b4fb9984

  override def annotations: Seq[ScAnnotation] = fun.annotations

  override def navigate(requestFocus: Boolean): Unit = fun.navigate(requestFocus)

  override def canNavigate: Boolean = fun.canNavigate

  override def canNavigateToSource: Boolean = fun.canNavigateToSource

  override protected def findChildrenByClassScala[T >: Null <: ScalaPsiElement](clazz: Class[T]): Array[T] =
    throw new UnsupportedOperationException("Operation on light function")

  override protected def findChildByClassScala[T >: Null <: ScalaPsiElement](clazz: Class[T]): T =
    throw new UnsupportedOperationException("Operation on light function")
}<|MERGE_RESOLUTION|>--- conflicted
+++ resolved
@@ -68,15 +68,7 @@
 
   override def hasAnnotation(qualifiedName: String): Boolean = fun.hasAnnotation(qualifiedName)
 
-<<<<<<< HEAD
-  override def hasAnnotation(clazz: PsiClass): Boolean = fun.hasAnnotation(clazz)
-
   override def hasParameterClause: Boolean = fun.hasParameterClause
-
-  override def annotationNames: Seq[String] = fun.annotationNames
-=======
-  override def hasParameterClause: Boolean = fun.hasParameterClause
->>>>>>> b4fb9984
 
   override def annotations: Seq[ScAnnotation] = fun.annotations
 
