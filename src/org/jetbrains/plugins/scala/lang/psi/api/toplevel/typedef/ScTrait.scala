--- conflicted
+++ resolved
@@ -17,13 +17,9 @@
 trait ScTrait extends ScTypeDefinition {
   def getTraitToken: PsiElement = findFirstChildByType(ScalaTokenTypes.kTRAIT)
   def getObjectClassOrTraitToken: PsiElement = getTraitToken
-<<<<<<< HEAD
-  def fakeCompanionClass: PsiClass
-=======
 
   def fakeCompanionClass: PsiClass = {
     def withSuffix(name: String) = s"$name$$class"
     new PsiClassWrapper(this, withSuffix(getQualifiedName), withSuffix(getName))
   }
->>>>>>> b4fb9984
 }