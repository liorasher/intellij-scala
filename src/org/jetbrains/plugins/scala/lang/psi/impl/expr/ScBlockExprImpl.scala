--- conflicted
+++ resolved
@@ -52,68 +52,6 @@
     null
   }
 
-<<<<<<< HEAD
-  def isModificationCountOwner: Boolean = {
-    getContext match {
-      case f: ScFunction => f.returnTypeElement match {
-        case Some(ret) =>  true
-        case None => !f.hasAssign
-      }
-      case v: ScValue => v.typeElement.isDefined
-      case v: ScVariable => v.typeElement.isDefined
-      case _ => false
-    }
-  }
-
-  def incModificationCount(): Long = {
-    assert(isModificationCountOwner)
-    blockModificationCount.incrementAndGet()
-  }
-
-  def shouldChangeModificationCount(place: PsiElement): Boolean = {
-    var parent = getParent
-    while (parent != null) {
-      parent match {
-        case f: ScFunction => f.returnTypeElement match {
-          case Some(ret) => return false
-          case None =>
-            if (!f.hasAssign) return false
-            return ScalaPsiUtil.shouldChangeModificationCount(f)
-        }
-        case v: ScValue => return ScalaPsiUtil.shouldChangeModificationCount(v)
-        case v: ScVariable => return ScalaPsiUtil.shouldChangeModificationCount(v)
-        case t: PsiClass => return true
-        case bl: ScBlockExprImpl => return bl.shouldChangeModificationCount(this)
-        case _ =>
-      }
-      parent = parent.getParent
-    }
-    false
-  }
-
-  def getRawModificationCount: Long = blockModificationCount.get()
-
-  def getModificationTracker: ModificationTracker = {
-    assert(isModificationCountOwner)
-    new ModificationTracker {
-      override def getModificationCount: Long = getThisBlockExprModificationCount
-    }
-  }
-
-  def getThisBlockExprModificationCount: Long = {
-    @tailrec
-    def calc(place: PsiElement, sum: Long): Long = place match {
-      case null => sum + PsiModificationTracker.SERVICE.getInstance(place.getProject).getOutOfCodeBlockModificationCount
-      case file: ScalaFile => sum + file.getManager.getModificationTracker.getOutOfCodeBlockModificationCount
-      case block: ScBlockExprImpl if block.isModificationCountOwner => calc(block.getContext, sum + block.getRawModificationCount)
-      case _ => calc(place.getContext, sum)
-    }
-
-    calc(this, 0L)
-  }
-
-=======
->>>>>>> 02580dd6
   override def accept(visitor: ScalaElementVisitor) = {visitor.visitBlockExpression(this)}
 
   override def accept(visitor: PsiElementVisitor) {
