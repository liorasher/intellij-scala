--- conflicted
+++ resolved
@@ -19,7 +19,7 @@
 import org.jetbrains.plugins.scala.lang.psi.api.ScalaElementVisitor
 import org.jetbrains.plugins.scala.lang.psi.api.base.ScPrimaryConstructor
 import org.jetbrains.plugins.scala.lang.psi.api.statements._
-import org.jetbrains.plugins.scala.lang.psi.api.statements.params.{ScClassParameter, ScParameter, ScParameterClause}
+import org.jetbrains.plugins.scala.lang.psi.api.statements.params.{ScParameter, ScParameterClause}
 import org.jetbrains.plugins.scala.lang.psi.api.toplevel.typedef._
 import org.jetbrains.plugins.scala.lang.psi.api.toplevel.{ScTypeParametersOwner, ScTypedDefinition}
 import org.jetbrains.plugins.scala.lang.psi.impl.toplevel.typedef.TypeDefinitionMembers.SignatureNodes
@@ -67,29 +67,6 @@
 
   override def getIconInner = Icons.CLASS
 
-<<<<<<< HEAD
-  def constructor: Option[ScPrimaryConstructor] = {
-    val stub = getStub
-    if (stub != null) {
-      val array =
-        stub.getChildrenByType(ScalaElementTypes.PRIMARY_CONSTRUCTOR, JavaArrayFactoryUtil.ScPrimaryConstructorFactory)
-      return array.headOption
-    }
-    findChild(classOf[ScPrimaryConstructor])
-  }
-
-  def parameters: Seq[ScClassParameter] = constructor match {
-    case Some(c) => c.effectiveParameterClauses.flatMap(_.unsafeClassParameters)
-    case None => Seq.empty
-  }
-
-  override def members: Seq[ScMember] = constructor match {
-    case Some(c) => super.members ++ Seq(c)
-    case _ => super.members
-  }
-
-=======
->>>>>>> b4fb9984
   import com.intellij.psi.scope.PsiScopeProcessor
   import com.intellij.psi.{PsiElement, ResolveState}
 
