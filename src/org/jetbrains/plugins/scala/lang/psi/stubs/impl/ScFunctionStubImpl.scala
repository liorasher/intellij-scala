package org.jetbrains.plugins.scala
package lang
package psi
package stubs
package impl

import com.intellij.psi.PsiElement
import com.intellij.psi.stubs.{IStubElementType, StubBase, StubElement}
import com.intellij.util.SofterReference
import com.intellij.util.io.StringRef
import org.jetbrains.plugins.scala.lang.psi.api.base.types.ScTypeElement
import org.jetbrains.plugins.scala.lang.psi.api.expr.ScExpression
import org.jetbrains.plugins.scala.lang.psi.api.statements.ScFunction
import org.jetbrains.plugins.scala.lang.psi.impl.ScalaPsiElementFactory.{createExpressionWithContextFromText, createTypeElementFromText}
import org.jetbrains.plugins.scala.lang.psi.stubs.elements.{MaybeStringRefExt, StringRefArrayExt, StubBaseExt}

/**
<<<<<<< HEAD
 *  User: Alexander Podkhalyuzin
 *  Date: 14.10.2008
 */

class ScFunctionStubImpl[ParentPsi <: PsiElement](parent: StubElement[ParentPsi],
                                                  elemType: IStubElementType[_ <: StubElement[_ <: PsiElement], _ <: PsiElement])
extends StubBaseWrapper[ScFunction](parent, elemType) with ScFunctionStub {
  private var name: StringRef = _
  private var declaration: Boolean = false
  private var annotations: Array[StringRef] = Array[StringRef]()
  private var typeText: StringRef = _
  private var bodyText: StringRef = _
  private var myReturnTypeElement: SofterReference[Option[ScTypeElement]] = null
  private var myBodyExpression: SofterReference[Option[ScExpression]] = null
  private var assign: Boolean = false
  private var _implicit: Boolean = false
  private var local: Boolean = false

  def this(parent: StubElement[ParentPsi],
          elemType: IStubElementType[_ <: StubElement[_ <: PsiElement], _ <: PsiElement],
          name: String, isDeclaration: Boolean, annotations: Array[String], typeText: String, bodyText: String,
          assign: Boolean, isImplicit: Boolean, isLocal: Boolean) = {
    this(parent, elemType.asInstanceOf[IStubElementType[StubElement[PsiElement], PsiElement]])
    this.name = StringRef.fromString(name)
    this.declaration = isDeclaration
    this.annotations = annotations.map(StringRef.fromString)
    this.typeText = StringRef.fromString(typeText)
    this.bodyText = StringRef.fromString(bodyText)
    this.assign = assign
    _implicit = isImplicit
    local = isLocal
  }

  def this(parent: StubElement[ParentPsi],
          elemType: IStubElementType[_ <: StubElement[_ <: PsiElement], _ <: PsiElement],
          name: StringRef, isDeclaration: Boolean, annotations: Array[StringRef], typeText: StringRef, bodyText: StringRef,
          assign: Boolean, isImplicit: Boolean, isLocal: Boolean) = {
    this(parent, elemType.asInstanceOf[IStubElementType[StubElement[PsiElement], PsiElement]])
    this.name = name
    this.declaration = isDeclaration
    this.annotations = annotations
    this.typeText = typeText
    this.bodyText = bodyText
    this.assign = assign
    _implicit = isImplicit
    local = isLocal
  }

  def isLocal: Boolean = local

  def getName: String = StringRef.toString(name)

  def isDeclaration: Boolean = declaration

  def getAnnotations: Array[String] = annotations.map(StringRef.toString)

  def getReturnTypeElement: Option[ScTypeElement] = {
    if (myReturnTypeElement != null) {
      val returnTypeElement = myReturnTypeElement.get
      if (returnTypeElement != null && (returnTypeElement.isEmpty || (returnTypeElement.get.getContext eq getPsi))) {
        return returnTypeElement
      }
=======
  * User: Alexander Podkhalyuzin
  * Date: 14.10.2008
  */
class ScFunctionStubImpl(parent: StubElement[_ <: PsiElement],
                         elementType: IStubElementType[_ <: StubElement[_ <: PsiElement], _ <: PsiElement],
                         private val nameRef: StringRef,
                         val isDeclaration: Boolean,
                         private val annotationsRefs: Array[StringRef],
                         private val returnTypeTextRef: Option[StringRef],
                         private val bodyTextRef: Option[StringRef],
                         val hasAssign: Boolean,
                         val isImplicit: Boolean,
                         val isLocal: Boolean)
  extends StubBase[ScFunction](parent, elementType) with ScFunctionStub {

  private var returnTypeElementReference: SofterReference[Option[ScTypeElement]] = null
  private var bodyTextElementReference: SofterReference[Option[ScExpression]] = null

  def getName: String = StringRef.toString(nameRef)

  def annotations: Array[String] = annotationsRefs.asStrings

  def returnTypeText: Option[String] = returnTypeTextRef.asString

  def returnTypeElement: Option[ScTypeElement] = {
    returnTypeElementReference = this.updateOptionalReference(returnTypeElementReference) {
      case (context, child) =>
        returnTypeText.map {
          createTypeElementFromText(_, context, child)
        }
>>>>>>> b4fb9984
    }
    returnTypeElementReference.get
  }

  def bodyText: Option[String] = bodyTextRef.asString

  def bodyExpression: Option[ScExpression] = {
    bodyTextElementReference = this.updateOptionalReference(bodyTextElementReference) {
      case (context, child) =>
        bodyText.map {
          createExpressionWithContextFromText(_, context, child)
        }
    }
    bodyTextElementReference.get
  }
}<|MERGE_RESOLUTION|>--- conflicted
+++ resolved
@@ -15,70 +15,6 @@
 import org.jetbrains.plugins.scala.lang.psi.stubs.elements.{MaybeStringRefExt, StringRefArrayExt, StubBaseExt}
 
 /**
-<<<<<<< HEAD
- *  User: Alexander Podkhalyuzin
- *  Date: 14.10.2008
- */
-
-class ScFunctionStubImpl[ParentPsi <: PsiElement](parent: StubElement[ParentPsi],
-                                                  elemType: IStubElementType[_ <: StubElement[_ <: PsiElement], _ <: PsiElement])
-extends StubBaseWrapper[ScFunction](parent, elemType) with ScFunctionStub {
-  private var name: StringRef = _
-  private var declaration: Boolean = false
-  private var annotations: Array[StringRef] = Array[StringRef]()
-  private var typeText: StringRef = _
-  private var bodyText: StringRef = _
-  private var myReturnTypeElement: SofterReference[Option[ScTypeElement]] = null
-  private var myBodyExpression: SofterReference[Option[ScExpression]] = null
-  private var assign: Boolean = false
-  private var _implicit: Boolean = false
-  private var local: Boolean = false
-
-  def this(parent: StubElement[ParentPsi],
-          elemType: IStubElementType[_ <: StubElement[_ <: PsiElement], _ <: PsiElement],
-          name: String, isDeclaration: Boolean, annotations: Array[String], typeText: String, bodyText: String,
-          assign: Boolean, isImplicit: Boolean, isLocal: Boolean) = {
-    this(parent, elemType.asInstanceOf[IStubElementType[StubElement[PsiElement], PsiElement]])
-    this.name = StringRef.fromString(name)
-    this.declaration = isDeclaration
-    this.annotations = annotations.map(StringRef.fromString)
-    this.typeText = StringRef.fromString(typeText)
-    this.bodyText = StringRef.fromString(bodyText)
-    this.assign = assign
-    _implicit = isImplicit
-    local = isLocal
-  }
-
-  def this(parent: StubElement[ParentPsi],
-          elemType: IStubElementType[_ <: StubElement[_ <: PsiElement], _ <: PsiElement],
-          name: StringRef, isDeclaration: Boolean, annotations: Array[StringRef], typeText: StringRef, bodyText: StringRef,
-          assign: Boolean, isImplicit: Boolean, isLocal: Boolean) = {
-    this(parent, elemType.asInstanceOf[IStubElementType[StubElement[PsiElement], PsiElement]])
-    this.name = name
-    this.declaration = isDeclaration
-    this.annotations = annotations
-    this.typeText = typeText
-    this.bodyText = bodyText
-    this.assign = assign
-    _implicit = isImplicit
-    local = isLocal
-  }
-
-  def isLocal: Boolean = local
-
-  def getName: String = StringRef.toString(name)
-
-  def isDeclaration: Boolean = declaration
-
-  def getAnnotations: Array[String] = annotations.map(StringRef.toString)
-
-  def getReturnTypeElement: Option[ScTypeElement] = {
-    if (myReturnTypeElement != null) {
-      val returnTypeElement = myReturnTypeElement.get
-      if (returnTypeElement != null && (returnTypeElement.isEmpty || (returnTypeElement.get.getContext eq getPsi))) {
-        return returnTypeElement
-      }
-=======
   * User: Alexander Podkhalyuzin
   * Date: 14.10.2008
   */
@@ -109,7 +45,6 @@
         returnTypeText.map {
           createTypeElementFromText(_, context, child)
         }
->>>>>>> b4fb9984
     }
     returnTypeElementReference.get
   }
