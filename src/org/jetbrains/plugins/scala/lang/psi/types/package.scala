package org.jetbrains.plugins.scala.lang.psi

import com.intellij.openapi.project.Project
import com.intellij.psi.{PsiClass, PsiNamedElement, PsiType}
import com.intellij.psi.search.GlobalSearchScope
import org.jetbrains.plugins.scala.decompiler.DecompilerUtil
import org.jetbrains.plugins.scala.lang.psi.api.statements.{ScTypeAlias, ScTypeAliasDefinition}
import org.jetbrains.plugins.scala.lang.psi.types.api.ScTypePresentation.shouldExpand
import org.jetbrains.plugins.scala.lang.psi.types.api.designator.DesignatorOwner
import org.jetbrains.plugins.scala.lang.psi.types.api.{TypeParameterType, _}
import org.jetbrains.plugins.scala.lang.psi.types.nonvalue.NonValueType
import org.jetbrains.plugins.scala.lang.refactoring.util.ScTypeUtil.AliasType
import org.jetbrains.plugins.scala.project.ProjectExt

import scala.annotation.tailrec
import scala.collection.immutable.HashSet

/**
  * @author adkozlov
  */
package object types {

  implicit class ScTypeExt(val scType: ScType) extends AnyVal {
    def equiv(`type`: ScType)(implicit typeSystem: TypeSystem): Boolean = {
      typeSystem.equivalence.equiv(scType, `type`)
    }

    def equiv(`type`: ScType, undefinedSubstitutor: ScUndefinedSubstitutor, falseUndef: Boolean = true)
             (implicit typeSystem: TypeSystem): (Boolean, ScUndefinedSubstitutor) = {
      typeSystem.equivalence.equivInner(scType, `type`, undefinedSubstitutor, falseUndef)
    }

    def conforms(`type`: ScType)
                (implicit typeSystem: TypeSystem): Boolean = {
      conforms(`type`, ScUndefinedSubstitutor(), checkWeak = false)._1
    }

    def weakConforms(`type`: ScType)
                    (implicit typeSystem: TypeSystem): Boolean = {
<<<<<<< HEAD
      conforms(`type`, new ScUndefinedSubstitutor(), checkWeak = true)._1
=======
      conforms(`type`, ScUndefinedSubstitutor(), checkWeak = true)._1
>>>>>>> b4fb9984
    }

    def conforms(`type`: ScType,
                 undefinedSubstitutor: ScUndefinedSubstitutor,
                 checkWeak: Boolean = false)
                (implicit typeSystem: TypeSystem): (Boolean, ScUndefinedSubstitutor) = {
      typeSystem.conformance.conformsInner(`type`, scType, substitutor = undefinedSubstitutor, checkWeak = checkWeak)
    }

    def glb(`type`: ScType, checkWeak: Boolean = false)(implicit typeSystem: TypeSystem): ScType = {
      typeSystem.bounds.glb(scType, `type`, checkWeak)
    }

<<<<<<< HEAD
    def lub(`type`: ScType, checkWeak: Boolean = false)(implicit typeSystem: TypeSystem): ScType = {
=======
    def lub(`type`: ScType, checkWeak: Boolean = true)(implicit typeSystem: TypeSystem): ScType = {
>>>>>>> b4fb9984
      typeSystem.bounds.lub(scType, `type`, checkWeak)
    }

    def removeUndefines(): ScType = scType.recursiveUpdate {
<<<<<<< HEAD
      case u: UndefinedType => (true, Any)
=======
      case _: UndefinedType => (true, Any)
>>>>>>> b4fb9984
      case tp: ScType => (false, tp)
    }

    def toPsiType(project: Project,
                  scope: GlobalSearchScope,
                  noPrimitives: Boolean = false,
                  skolemToWildcard: Boolean = false): PsiType = {
      project.typeSystem.bridge.toPsiType(scType, project, scope, noPrimitives, skolemToWildcard)
    }

    def extractClass(project: Project = null)
                    (implicit typeSystem: TypeSystem): Option[PsiClass] = {
      typeSystem.bridge.extractClass(scType, project)
    }

    def extractClassType(project: Project = null,
                         visitedAlias: HashSet[ScTypeAlias] = HashSet.empty)
                        (implicit typeSystem: TypeSystem): Option[(PsiClass, ScSubstitutor)] = {
      typeSystem.bridge.extractClassType(scType, project, visitedAlias)
    }

    @tailrec
    final def removeAliasDefinitions(visited: HashSet[ScType] = HashSet.empty, expandableOnly: Boolean = false): ScType = {
      if (visited.contains(scType)) {
        return scType
      }

      var updated = false
      val result = scType.recursiveUpdate {
        `type` => `type`.isAliasType match {
          case Some(AliasType(ta: ScTypeAliasDefinition, _, upper)) if !expandableOnly || shouldExpand(ta) =>
            updated = true
            (true, upper.getOrAny)
          case _ => (false, `type`)
        }
      }
      if (updated) result.removeAliasDefinitions(visited + scType, expandableOnly) else scType
    }

    def extractDesignatorSingleton: Option[ScType] = scType match {
      case desinatorOwner: DesignatorOwner => desinatorOwner.designatorSingletonType
      case _ => None
    }

    def tryExtractDesignatorSingleton: ScType = extractDesignatorSingleton.getOrElse(scType)

    /**
      * Returns named element associated with type.
      * If withoutAliases is true expands alias definitions first
      *
      * @param withoutAliases need to expand alias or not
      * @return element and substitutor
      */
    def extractDesignated(implicit withoutAliases: Boolean): Option[(PsiNamedElement, ScSubstitutor)] = scType match {
      case nonValueType: NonValueType =>
        nonValueType.inferValueType.extractDesignated
      case designatorOwner: DesignatorOwner =>
        designatorOwner.designated
      case parameterizedType: ParameterizedType =>
        parameterizedType.designator.extractDesignated.map {
          case (element, substitutor) => (element, substitutor.followed(parameterizedType.substitutor))
        }
      case stdType: StdType =>
        stdType.asClass(DecompilerUtil.obtainProject).map {
          (_, ScSubstitutor.empty)
        }
      case TypeParameterType(_, _, _, psiTypeParameter) =>
        Some(psiTypeParameter, ScSubstitutor.empty)
      case _ => None
    }
  }

  implicit class ScTypesExt(val types: Seq[ScType]) extends AnyVal {
    def glb(checkWeak: Boolean = false)(implicit typeSystem: TypeSystem): ScType = {
      typeSystem.bounds.glb(types, checkWeak)
    }

<<<<<<< HEAD
    def lub(checkWeak: Boolean = false)(implicit typeSystem: TypeSystem): ScType = {
=======
    def lub(checkWeak: Boolean = true)(implicit typeSystem: TypeSystem): ScType = {
>>>>>>> b4fb9984
      typeSystem.bounds.glb(types, checkWeak)
    }
  }

}<|MERGE_RESOLUTION|>--- conflicted
+++ resolved
@@ -37,11 +37,7 @@
 
     def weakConforms(`type`: ScType)
                     (implicit typeSystem: TypeSystem): Boolean = {
-<<<<<<< HEAD
-      conforms(`type`, new ScUndefinedSubstitutor(), checkWeak = true)._1
-=======
       conforms(`type`, ScUndefinedSubstitutor(), checkWeak = true)._1
->>>>>>> b4fb9984
     }
 
     def conforms(`type`: ScType,
@@ -55,20 +51,12 @@
       typeSystem.bounds.glb(scType, `type`, checkWeak)
     }
 
-<<<<<<< HEAD
-    def lub(`type`: ScType, checkWeak: Boolean = false)(implicit typeSystem: TypeSystem): ScType = {
-=======
     def lub(`type`: ScType, checkWeak: Boolean = true)(implicit typeSystem: TypeSystem): ScType = {
->>>>>>> b4fb9984
       typeSystem.bounds.lub(scType, `type`, checkWeak)
     }
 
     def removeUndefines(): ScType = scType.recursiveUpdate {
-<<<<<<< HEAD
-      case u: UndefinedType => (true, Any)
-=======
       case _: UndefinedType => (true, Any)
->>>>>>> b4fb9984
       case tp: ScType => (false, tp)
     }
 
@@ -146,11 +134,7 @@
       typeSystem.bounds.glb(types, checkWeak)
     }
 
-<<<<<<< HEAD
-    def lub(checkWeak: Boolean = false)(implicit typeSystem: TypeSystem): ScType = {
-=======
     def lub(checkWeak: Boolean = true)(implicit typeSystem: TypeSystem): ScType = {
->>>>>>> b4fb9984
       typeSystem.bounds.glb(types, checkWeak)
     }
   }
