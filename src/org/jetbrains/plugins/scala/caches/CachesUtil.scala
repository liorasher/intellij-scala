package org.jetbrains.plugins.scala
package caches


import java.util.concurrent.ConcurrentMap

import com.intellij.openapi.roots.ProjectRootManager
import com.intellij.openapi.util._
import com.intellij.psi._
import com.intellij.psi.impl.compiled.ClsFileImpl
import com.intellij.psi.util._
import com.intellij.util.containers.{ContainerUtil, Stack}
import org.jetbrains.plugins.scala.debugger.evaluation.ScalaCodeFragment
import org.jetbrains.plugins.scala.lang.psi.api.ScalaFile
import org.jetbrains.plugins.scala.lang.psi.api.expr.ScModificationTrackerOwner
import org.jetbrains.plugins.scala.lang.psi.api.statements.ScFunction
import org.jetbrains.plugins.scala.lang.psi.api.toplevel.typedef.ScTypeDefinition
import org.jetbrains.plugins.scala.lang.psi.impl.{ScPackageImpl, ScalaPsiManager}
import org.jetbrains.plugins.scala.lang.psi.types.ScType

import scala.annotation.tailrec
import scala.util.control.ControlThrowable

/**
 * User: Alexander Podkhalyuzin
 * Date: 08.06.2009
 */
object CachesUtil {

  /** This value is used by cache analyzer
   *
   * @see [[org.jetbrains.plugins.scala.macroAnnotations.CachedMacroUtil.transformRhsToAnalyzeCaches]]
   */
  lazy val timeToCalculateForAnalyzingCaches: ThreadLocal[Stack[Long]] = new ThreadLocal[Stack[Long]] {
    override def initialValue: Stack[Long] = new Stack[Long]()
  }


  /**
   * Do not delete this type alias, it is used by [[org.jetbrains.plugins.scala.macroAnnotations.CachedMappedWithRecursionGuard]]
    *
    * @see [[CachesUtil.getOrCreateKey]] for more info
   */
  type MappedKey[Data, Result] = Key[CachedValue[ConcurrentMap[Data, Result]]]
  private val keys = ContainerUtil.newConcurrentMap[String, Any]()

  /**
   * IMPORTANT:
   * Cached annotations (CachedWithRecursionGuard, CachedMappedWithRecursionGuard, and CachedInsidePsiElement)
   * rely on this method, even though it shows that it is unused
   *
   * If you change this method in any way, please make sure it's consistent with the annotations
   *
   * Do not use this method directly. You should use annotations instead
   */
  def getOrCreateKey[T](id: String): T = Option(keys.get(id)) match {
    case Some(key) => key.asInstanceOf[T]
    case None => synchronized {
      Option(keys.get(id)) match {
        case Some(key) => key.asInstanceOf[T]
        case None =>
          val res: T = Key.create[T](id).asInstanceOf[T]
          keys.put(id, res)
          res
      }
    }
  }

  //keys for getUserData
  val IMPLICIT_TYPE: Key[ScType] = Key.create("implicit.type")
  val IMPLICIT_FUNCTION: Key[PsiNamedElement] = Key.create("implicit.function")
  val NAMED_PARAM_KEY: Key[java.lang.Boolean] = Key.create("named.key")
  val PACKAGE_OBJECT_KEY: Key[(ScTypeDefinition, java.lang.Long)] = Key.create("package.object.key")
  val PROJECT_HAS_DOTTY_KEY: Key[java.lang.Boolean] = Key.create("project.has.dotty")

  /**
   * IMPORTANT:
   * CachedWithRecursionGuard annotation relies on this method. If you delete this method a lot of the code will
   * If you change this method in any way, please make sure it's consistent with CachedWithRecursionGuard.
   *
   * Do not use this method directly. You should use CachedWithRecursionGuard annotation instead
   */
  def getWithRecursionPreventingWithRollback[Dom <: PsiElement, Result](e: Dom, key: Key[CachedValue[Result]],
                                                        provider: => MyProvider[Dom, Result],
                                                        defaultValue: => Result): Result = {
    var computed: CachedValue[Result] = e.getUserData(key)
    if (computed == null) {
      val manager = CachedValuesManager.getManager(e.getProject)
      computed = manager.createCachedValue(new CachedValueProvider[Result] {
        def compute(): CachedValueProvider.Result[Result] = {
          val guard = getRecursionGuard(key.toString)
          if (guard.currentStack().contains(e)) {
            if (ScPackageImpl.isPackageObjectProcessing) {
              throw new ScPackageImpl.DoNotProcessPackageObjectException
            }
            val fun = PsiTreeUtil.getContextOfType(e, true, classOf[ScFunction])
            if (fun == null || fun.isProbablyRecursive) {
              return new CachedValueProvider.Result(defaultValue, provider.getDependencyItem)
            } else {
              fun.setProbablyRecursive(true)
              throw new ProbablyRecursionException(e, (), key, Set(fun))
            }
          }
          guard.doPreventingRecursion(e, false /* todo: true? */, new Computable[CachedValueProvider.Result[Result]] {
            def compute(): CachedValueProvider.Result[Result] = {
              try {
                provider.compute()
              }
              catch {
                case ProbablyRecursionException(`e`, (), k, set) if k == key =>
                  try {
                    provider.compute()
                  }
                  finally set.foreach(_.setProbablyRecursive(false))
                case t@ProbablyRecursionException(ee, data, k, set) if k == key =>
                  val fun = PsiTreeUtil.getContextOfType(e, true, classOf[ScFunction])
                  if (fun == null || fun.isProbablyRecursive) throw t
                  else {
                    fun.setProbablyRecursive(true)
                    throw ProbablyRecursionException(ee, data, k, set + fun)
                  }
              }
            }
          }) match {
            case null => new CachedValueProvider.Result(defaultValue, provider.getDependencyItem)
            case notNull => notNull
          }
        }
      }, false)
      e.putUserData(key, computed)
    }
    computed.getValue
  }

  /**
   * IMPORTANT:
   * CachedInsidePsiElement annotation relies on this method. If you delete this method a lot of the code will
   * stop compiling even though the method is shown as unused.
   * If you change this method in any way, please make sure it's consistent with CachedInsidePsiElement.
   *
   * Do not use this method directly. You should use CachedInsidePsiElement annotation instead
   */
  def get[Dom <: PsiElement, T](e: Dom, key: Key[CachedValue[T]], provider: => CachedValueProvider[T]): T = {
    var computed: CachedValue[T] = e.getUserData(key)
    if (computed == null) {
      val manager = CachedValuesManager.getManager(e.getProject)
      computed = manager.createCachedValue(provider, false)
      e.putUserData(key, computed)
    }
    computed.getValue
  }

  class MyProvider[Dom, T](e: Dom, builder: Dom => T)(dependencyItem: Object) extends CachedValueProvider[T] {
    def getDependencyItem: Object = dependencyItem
    def compute() = new CachedValueProvider.Result(builder(e), dependencyItem)
  }

  private val guards: ConcurrentMap[String, RecursionGuard] = ContainerUtil.newConcurrentMap[String, RecursionGuard]()
  def getRecursionGuard(id: String): RecursionGuard = {
    val guard = guards.get(id)
    if (guard == null) {
      val result = RecursionManager.createGuard(id)
      guards.put(id, result)
      result
    } else guard
  }

  /**
   * IMPORTANT:
   * CachedMappedWithRecursionGuard annotation relies on this method. If you delete this method a lot of the code will
   * stop compiling even though the method is shown as unused.
   * If you change this method in any way, please make sure it's consistent with CachedMappedWithRecursionGuard.
   *
   * Do not use this method directly. You should use CachedMappedWithRecursionGuard annotation instead
   */
  def getMappedWithRecursionPreventingWithRollback[Dom <: PsiElement, Data, Result](e: Dom, data: Data,
                                                                        key: Key[CachedValue[ConcurrentMap[Data, Result]]],
                                                                        builder: (Dom, Data) => Result,
                                                                        defaultValue: => Result,
                                                                        dependencyItem: Object): Result = {
    var computed: CachedValue[ConcurrentMap[Data, Result]] = e.getUserData(key)
    if (computed == null) {
      val manager = CachedValuesManager.getManager(e.getProject)
      computed = manager.createCachedValue(new CachedValueProvider[ConcurrentMap[Data, Result]] {
        def compute(): CachedValueProvider.Result[ConcurrentMap[Data, Result]] = {
          new CachedValueProvider.Result(ContainerUtil.newConcurrentMap[Data, Result](), dependencyItem)
        }
      }, false)
      e.putUserData(key, computed)
    }
    val map = computed.getValue
    var result = map.get(data)
    if (result == null) {
      var isCache = true
      result = {
        val guard = getRecursionGuard(key.toString)
        if (guard.currentStack().contains((e, data))) {
          if (ScPackageImpl.isPackageObjectProcessing) {
            throw new ScPackageImpl.DoNotProcessPackageObjectException
          }
          val fun = PsiTreeUtil.getContextOfType(e, true, classOf[ScFunction])
          if (fun == null || fun.isProbablyRecursive) {
            isCache = false
            defaultValue
          } else {
            fun.setProbablyRecursive(true)
            throw new ProbablyRecursionException(e, data, key, Set(fun))
          }
        } else {
          guard.doPreventingRecursion((e, data), false, new Computable[Result] {
            def compute(): Result = {
              try {
                builder(e, data)
              }
              catch {
                case ProbablyRecursionException(`e`, `data`, k, set) if k == key =>
                  try {
                    builder(e, data)
                  } finally set.foreach(_.setProbablyRecursive(false))
                case t@ProbablyRecursionException(ee, innerData, k, set) if k == key =>
                  val fun = PsiTreeUtil.getContextOfType(e, true, classOf[ScFunction])
                  if (fun == null || fun.isProbablyRecursive) throw t
                  else {
                    fun.setProbablyRecursive(true)
                    throw ProbablyRecursionException(ee, innerData, k, set + fun)
                  }
              }
            }
          }) match {
            case null => defaultValue
            case notNull => notNull
          }
        }
      }
      if (isCache) {
        map.put(data, result)
      }
    }
    result
  }

<<<<<<< HEAD
  //used in macro!
  def libraryAwareDependencyItem(element: PsiElement): ModificationTracker = {
    return enclosingModificationOwner(element)
    val rootManager = ProjectRootManager.getInstance(element.getProject)
=======
  def getDependentItem(element: PsiElement)(dep_item: Object = enclosingModificationOwner(element)): Object = {
>>>>>>> b4fb9984
    element.getContainingFile match {
      case file: ScalaFile if file.isCompiled =>
        if (!ProjectRootManager.getInstance(element.getProject).getFileIndex.isInContent(file.getVirtualFile)) {
          return dep_item
        }
        var dir = file.getParent
        while (dir != null) {
          if (dir.getName == "scala-library.jar") return ModificationTracker.NEVER_CHANGED
          dir = dir.getParent
        }
        ProjectRootManager.getInstance(element.getProject)
      case _: ClsFileImpl => ProjectRootManager.getInstance(element.getProject)
      case _ => dep_item
    }
  }

  def enclosingModificationOwner(elem: PsiElement): ModificationTracker = {
    @tailrec
    def calc(element: PsiElement): ModificationTracker = {
      Option(PsiTreeUtil.getContextOfType(element, false, classOf[ScModificationTrackerOwner])) match {
        case Some(owner) if owner.isValidModificationTrackerOwner => owner.getModificationTracker
        case Some(owner) => calc(owner.getContext)
        case _ if elem != null => ScalaPsiManager.instance(elem.getProject).modificationTracker
        case _ => ScalaPsiManager.instance(element.getProject).modificationTracker
      }
    }

    calc(elem)
  }

  @tailrec
  def updateModificationCount(elem: PsiElement, incModCountOnTopLevel: Boolean = false): Unit = {
    Option(PsiTreeUtil.getContextOfType(elem, false, classOf[ScModificationTrackerOwner], classOf[ScalaCodeFragment])) match {
      case Some(_: ScalaCodeFragment) => //do not update on changes in dummy file
      case Some(owner: ScModificationTrackerOwner) if owner.isValidModificationTrackerOwner =>
        owner.incModificationCount()
      case Some(owner) => updateModificationCount(owner.getContext)
      case _ if incModCountOnTopLevel => ScalaPsiManager.instance(elem.getProject).incModificationCount()
      case _ =>
    }
  }

  case class ProbablyRecursionException[Dom <: PsiElement, Data, T](elem: Dom,
                                                                            data: Data,
                                                                            key: Key[T],
                                                                            set: Set[ScFunction]) extends ControlThrowable
}<|MERGE_RESOLUTION|>--- conflicted
+++ resolved
@@ -239,14 +239,7 @@
     result
   }
 
-<<<<<<< HEAD
-  //used in macro!
-  def libraryAwareDependencyItem(element: PsiElement): ModificationTracker = {
-    return enclosingModificationOwner(element)
-    val rootManager = ProjectRootManager.getInstance(element.getProject)
-=======
   def getDependentItem(element: PsiElement)(dep_item: Object = enclosingModificationOwner(element)): Object = {
->>>>>>> b4fb9984
     element.getContainingFile match {
       case file: ScalaFile if file.isCompiled =>
         if (!ProjectRootManager.getInstance(element.getProject).getFileIndex.isInContent(file.getVirtualFile)) {
