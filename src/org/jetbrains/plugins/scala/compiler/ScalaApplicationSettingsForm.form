<?xml version="1.0" encoding="UTF-8"?>
<form xmlns="http://www.intellij.com/uidesigner/form/" version="1" bind-to-class="org.jetbrains.plugins.scala.compiler.ScalaApplicationSettingsForm">
  <grid id="27dc6" binding="myContentPanel" layout-manager="GridLayoutManager" row-count="4" column-count="2" same-size-horizontally="false" same-size-vertically="false" hgap="-1" vgap="-1">
    <margin top="0" left="0" bottom="0" right="0"/>
    <constraints>
      <xy x="20" y="20" width="1093" height="400"/>
    </constraints>
    <properties/>
    <border type="none"/>
    <children>
      <vspacer id="1a26f">
        <constraints>
          <grid row="3" column="1" row-span="1" col-span="1" vsize-policy="6" hsize-policy="1" anchor="0" fill="2" indent="0" use-parent-layout="false"/>
        </constraints>
      </vspacer>
      <grid id="2e578" binding="myCompilationServerPanel" layout-manager="GridLayoutManager" row-count="4" column-count="2" same-size-horizontally="false" same-size-vertically="false" hgap="-1" vgap="-1">
        <margin top="0" left="0" bottom="0" right="0"/>
        <constraints>
          <grid row="2" column="0" row-span="1" col-span="2" vsize-policy="3" hsize-policy="3" anchor="0" fill="3" indent="1" use-parent-layout="false"/>
        </constraints>
        <properties/>
        <border type="none"/>
        <children>
          <component id="4e54b" class="javax.swing.JLabel">
            <constraints>
              <grid row="2" column="0" row-span="1" col-span="1" vsize-policy="0" hsize-policy="0" anchor="8" fill="0" indent="0" use-parent-layout="false"/>
            </constraints>
            <properties>
              <enabled value="true"/>
              <text value="JVM &amp;parameters:"/>
            </properties>
          </component>
          <component id="c2f5a" class="com.intellij.ui.RawCommandLineEditor" binding="myCompilationServerJvmParameters">
            <constraints>
              <grid row="2" column="1" row-span="1" col-span="1" vsize-policy="3" hsize-policy="3" anchor="8" fill="0" indent="0" use-parent-layout="false">
                <minimum-size width="250" height="-1"/>
              </grid>
            </constraints>
            <properties>
              <dialogCaption value="Compile server JVM command line parameters"/>
              <enabled value="true"/>
            </properties>
          </component>
          <component id="b6151" class="javax.swing.JLabel">
            <constraints>
              <grid row="1" column="0" row-span="1" col-span="1" vsize-policy="0" hsize-policy="0" anchor="8" fill="0" indent="0" use-parent-layout="false"/>
            </constraints>
            <properties>
              <enabled value="true"/>
              <labelFor value="9ea43"/>
              <text value="JVM maximum &amp;heap size, MB:"/>
            </properties>
          </component>
          <component id="91057" class="javax.swing.JTextField" binding="myCompilationServerMaximumHeapSize">
            <constraints>
              <grid row="1" column="1" row-span="1" col-span="1" vsize-policy="0" hsize-policy="6" anchor="8" fill="0" indent="0" use-parent-layout="false"/>
            </constraints>
            <properties>
              <columns value="5"/>
              <enabled value="true"/>
            </properties>
          </component>
          <component id="979cd" class="javax.swing.JLabel">
            <constraints>
              <grid row="0" column="0" row-span="1" col-span="1" vsize-policy="0" hsize-policy="0" anchor="8" fill="0" indent="0" use-parent-layout="false"/>
            </constraints>
            <properties>
              <text value="JVM &amp;SDK:"/>
            </properties>
          </component>
          <component id="c4ed" class="com.intellij.openapi.ui.ex.MultiLineLabel" binding="myNote">
            <constraints>
              <grid row="3" column="0" row-span="1" col-span="2" vsize-policy="0" hsize-policy="0" anchor="8" fill="0" indent="0" use-parent-layout="false"/>
            </constraints>
            <properties>
              <text value=" &#10;Compile server is application-wide (there is a single instance for all projects).&#10;JVM SDK is used to instantiate compile server and to invoke in-process Java compiler&#10;(when JVM SDK and module SDK match)."/>
            </properties>
          </component>
          <grid id="76924" binding="mySdkPanel" layout-manager="BorderLayout" hgap="0" vgap="0">
            <constraints>
              <grid row="0" column="1" row-span="1" col-span="1" vsize-policy="3" hsize-policy="7" anchor="8" fill="2" indent="0" use-parent-layout="false"/>
            </constraints>
            <properties>
              <enabled value="false"/>
            </properties>
            <border type="none"/>
            <children/>
          </grid>
        </children>
      </grid>
      <component id="2bd37" class="javax.swing.JCheckBox" binding="myEnableCompileServer">
        <constraints>
          <grid row="1" column="0" row-span="1" col-span="2" vsize-policy="0" hsize-policy="3" anchor="8" fill="0" indent="0" use-parent-layout="false"/>
        </constraints>
        <properties>
          <text value="Run compile &amp;server (in external build mode)"/>
        </properties>
      </component>
      <grid id="e0d31" layout-manager="GridLayoutManager" row-count="1" column-count="3" same-size-horizontally="false" same-size-vertically="false" hgap="-1" vgap="-1">
        <margin top="0" left="0" bottom="0" right="0"/>
        <constraints>
          <grid row="0" column="0" row-span="1" col-span="2" vsize-policy="3" hsize-policy="3" anchor="0" fill="3" indent="0" use-parent-layout="false"/>
        </constraints>
        <properties/>
        <border type="none"/>
        <children>
          <component id="b5b11" class="javax.swing.JCheckBox" binding="showTypeInfoOnCheckBox" default-binding="true">
            <constraints>
              <grid row="0" column="0" row-span="1" col-span="1" vsize-policy="0" hsize-policy="3" anchor="8" fill="0" indent="0" use-parent-layout="false"/>
            </constraints>
            <properties>
              <text value="Show type info on mouse motion with delay:"/>
            </properties>
          </component>
          <component id="a5ed8" class="javax.swing.JSpinner" binding="delaySpinner">
            <constraints>
              <grid row="0" column="1" row-span="1" col-span="1" vsize-policy="0" hsize-policy="6" anchor="8" fill="1" indent="0" use-parent-layout="false"/>
            </constraints>
            <properties/>
          </component>
          <hspacer id="60640">
            <constraints>
              <grid row="0" column="2" row-span="1" col-span="1" vsize-policy="1" hsize-policy="6" anchor="0" fill="1" indent="0" use-parent-layout="false"/>
            </constraints>
          </hspacer>
        </children>
      </grid>
<<<<<<< HEAD
=======
      <grid id="cc82f" binding="myCompilerOptionsPanel" layout-manager="GridLayoutManager" row-count="2" column-count="4" same-size-horizontally="false" same-size-vertically="false" hgap="-1" vgap="-1">
        <margin top="0" left="0" bottom="0" right="0"/>
        <constraints>
          <grid row="1" column="0" row-span="1" col-span="2" vsize-policy="3" hsize-policy="3" anchor="0" fill="3" indent="1" use-parent-layout="false"/>
        </constraints>
        <properties/>
        <border type="none"/>
        <children>
          <component id="45e8a" class="javax.swing.JLabel">
            <constraints>
              <grid row="0" column="0" row-span="1" col-span="1" vsize-policy="0" hsize-policy="0" anchor="8" fill="0" indent="0" use-parent-layout="false"/>
            </constraints>
            <properties>
              <text value="Incremental compilation by:"/>
            </properties>
          </component>
          <hspacer id="954b8">
            <constraints>
              <grid row="0" column="3" row-span="1" col-span="1" vsize-policy="1" hsize-policy="6" anchor="0" fill="1" indent="0" use-parent-layout="false"/>
            </constraints>
          </hspacer>
          <component id="19b9e" class="javax.swing.JLabel">
            <constraints>
              <grid row="1" column="0" row-span="1" col-span="1" vsize-policy="0" hsize-policy="0" anchor="8" fill="0" indent="0" use-parent-layout="false"/>
            </constraints>
            <properties>
              <text value="Compilation order:"/>
            </properties>
          </component>
          <hspacer id="686f0">
            <constraints>
              <grid row="1" column="3" row-span="1" col-span="1" vsize-policy="1" hsize-policy="6" anchor="0" fill="1" indent="0" use-parent-layout="false"/>
            </constraints>
          </hspacer>
          <component id="3599f" class="javax.swing.JComboBox" binding="myIncrementalTypeCmb">
            <constraints>
              <grid row="0" column="1" row-span="1" col-span="1" vsize-policy="0" hsize-policy="2" anchor="8" fill="1" indent="0" use-parent-layout="false"/>
            </constraints>
            <properties/>
          </component>
          <component id="50195" class="javax.swing.JComboBox" binding="myCompileOrderCmb" default-binding="true">
            <constraints>
              <grid row="1" column="1" row-span="1" col-span="1" vsize-policy="0" hsize-policy="2" anchor="8" fill="1" indent="0" use-parent-layout="false"/>
            </constraints>
            <properties/>
          </component>
          <grid id="b3a28" binding="myNameHashingPnl" layout-manager="GridLayoutManager" row-count="1" column-count="2" same-size-horizontally="false" same-size-vertically="false" hgap="-1" vgap="-1">
            <margin top="0" left="0" bottom="0" right="0"/>
            <constraints>
              <grid row="0" column="2" row-span="1" col-span="1" vsize-policy="3" hsize-policy="3" anchor="0" fill="3" indent="0" use-parent-layout="false"/>
            </constraints>
            <properties/>
            <border type="none"/>
            <children>
              <component id="9d98f" class="javax.swing.JLabel">
                <constraints>
                  <grid row="0" column="0" row-span="1" col-span="1" vsize-policy="0" hsize-policy="0" anchor="8" fill="0" indent="0" use-parent-layout="false"/>
                </constraints>
                <properties>
                  <text value="Name hashing:"/>
                </properties>
              </component>
              <component id="be021" class="javax.swing.JComboBox" binding="myNameHashingCmb">
                <constraints>
                  <grid row="0" column="1" row-span="1" col-span="1" vsize-policy="0" hsize-policy="2" anchor="8" fill="1" indent="0" use-parent-layout="false"/>
                </constraints>
                <properties/>
              </component>
            </children>
          </grid>
        </children>
      </grid>
>>>>>>> bcbcc76a
    </children>
  </grid>
</form><|MERGE_RESOLUTION|>--- conflicted
+++ resolved
@@ -125,81 +125,6 @@
           </hspacer>
         </children>
       </grid>
-<<<<<<< HEAD
-=======
-      <grid id="cc82f" binding="myCompilerOptionsPanel" layout-manager="GridLayoutManager" row-count="2" column-count="4" same-size-horizontally="false" same-size-vertically="false" hgap="-1" vgap="-1">
-        <margin top="0" left="0" bottom="0" right="0"/>
-        <constraints>
-          <grid row="1" column="0" row-span="1" col-span="2" vsize-policy="3" hsize-policy="3" anchor="0" fill="3" indent="1" use-parent-layout="false"/>
-        </constraints>
-        <properties/>
-        <border type="none"/>
-        <children>
-          <component id="45e8a" class="javax.swing.JLabel">
-            <constraints>
-              <grid row="0" column="0" row-span="1" col-span="1" vsize-policy="0" hsize-policy="0" anchor="8" fill="0" indent="0" use-parent-layout="false"/>
-            </constraints>
-            <properties>
-              <text value="Incremental compilation by:"/>
-            </properties>
-          </component>
-          <hspacer id="954b8">
-            <constraints>
-              <grid row="0" column="3" row-span="1" col-span="1" vsize-policy="1" hsize-policy="6" anchor="0" fill="1" indent="0" use-parent-layout="false"/>
-            </constraints>
-          </hspacer>
-          <component id="19b9e" class="javax.swing.JLabel">
-            <constraints>
-              <grid row="1" column="0" row-span="1" col-span="1" vsize-policy="0" hsize-policy="0" anchor="8" fill="0" indent="0" use-parent-layout="false"/>
-            </constraints>
-            <properties>
-              <text value="Compilation order:"/>
-            </properties>
-          </component>
-          <hspacer id="686f0">
-            <constraints>
-              <grid row="1" column="3" row-span="1" col-span="1" vsize-policy="1" hsize-policy="6" anchor="0" fill="1" indent="0" use-parent-layout="false"/>
-            </constraints>
-          </hspacer>
-          <component id="3599f" class="javax.swing.JComboBox" binding="myIncrementalTypeCmb">
-            <constraints>
-              <grid row="0" column="1" row-span="1" col-span="1" vsize-policy="0" hsize-policy="2" anchor="8" fill="1" indent="0" use-parent-layout="false"/>
-            </constraints>
-            <properties/>
-          </component>
-          <component id="50195" class="javax.swing.JComboBox" binding="myCompileOrderCmb" default-binding="true">
-            <constraints>
-              <grid row="1" column="1" row-span="1" col-span="1" vsize-policy="0" hsize-policy="2" anchor="8" fill="1" indent="0" use-parent-layout="false"/>
-            </constraints>
-            <properties/>
-          </component>
-          <grid id="b3a28" binding="myNameHashingPnl" layout-manager="GridLayoutManager" row-count="1" column-count="2" same-size-horizontally="false" same-size-vertically="false" hgap="-1" vgap="-1">
-            <margin top="0" left="0" bottom="0" right="0"/>
-            <constraints>
-              <grid row="0" column="2" row-span="1" col-span="1" vsize-policy="3" hsize-policy="3" anchor="0" fill="3" indent="0" use-parent-layout="false"/>
-            </constraints>
-            <properties/>
-            <border type="none"/>
-            <children>
-              <component id="9d98f" class="javax.swing.JLabel">
-                <constraints>
-                  <grid row="0" column="0" row-span="1" col-span="1" vsize-policy="0" hsize-policy="0" anchor="8" fill="0" indent="0" use-parent-layout="false"/>
-                </constraints>
-                <properties>
-                  <text value="Name hashing:"/>
-                </properties>
-              </component>
-              <component id="be021" class="javax.swing.JComboBox" binding="myNameHashingCmb">
-                <constraints>
-                  <grid row="0" column="1" row-span="1" col-span="1" vsize-policy="0" hsize-policy="2" anchor="8" fill="1" indent="0" use-parent-layout="false"/>
-                </constraints>
-                <properties/>
-              </component>
-            </children>
-          </grid>
-        </children>
-      </grid>
->>>>>>> bcbcc76a
     </children>
   </grid>
 </form>