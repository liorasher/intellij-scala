--- conflicted
+++ resolved
@@ -59,11 +59,8 @@
   def parseWorksheetArgsFrom(commonArgs: Arguments): Option[WorksheetArgs] = {
     val compilerJars = commonArgs.compilerData.compilerJars.orNull
     
-<<<<<<< HEAD
-=======
     if (compilerJars == null) return None
     
->>>>>>> d49fd8f0
     val javaArgs = WorksheetArgsJava.constructArgsFrom(
       commonArgs.worksheetFiles.asJava, 
       commonArgs.compilationData.sources.headOption.map(_.getName).orNull, 
