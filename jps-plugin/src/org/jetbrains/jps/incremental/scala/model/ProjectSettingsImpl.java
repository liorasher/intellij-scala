package org.jetbrains.jps.incremental.scala.model;

import org.jetbrains.annotations.NotNull;
import org.jetbrains.jps.ModuleChunk;
import org.jetbrains.jps.model.ex.JpsElementBase;

import java.util.HashMap;
import java.util.Map;

/**
 * @author Pavel Fatin
 */
public class ProjectSettingsImpl extends JpsElementBase<ProjectSettingsImpl> implements ProjectSettings {
<<<<<<< HEAD
  public static final ProjectSettingsImpl DEFAULT = new ProjectSettingsImpl(CompilerSettingsImpl.DEFAULT,
      new HashMap<String, CompilerSettingsImpl>(), new HashMap<String, String>());

  private CompilerSettingsImpl myDefaultSettings;

=======
  public static final ProjectSettingsImpl DEFAULT =
      new ProjectSettingsImpl(IncrementalityType.IDEA, CompilerSettingsImpl.DEFAULT,
          new HashMap<String, CompilerSettingsImpl>(), new HashMap<String, String>());

  private IncrementalityType myIncrementalityType;

  private CompilerSettingsImpl myDefaultSettings;

>>>>>>> f2b7ca35
  private Map<String, CompilerSettingsImpl> myProfileToSettings;

  private Map<String, String> myModuleToProfile;


<<<<<<< HEAD
  public ProjectSettingsImpl(CompilerSettingsImpl defaultSettings, Map<String, CompilerSettingsImpl> profileToSettings, Map<String, String> moduleToProfile) {
=======
  public ProjectSettingsImpl(IncrementalityType incrementalityType, CompilerSettingsImpl defaultSettings, Map<String, CompilerSettingsImpl> profileToSettings, Map<String, String> moduleToProfile) {
    myIncrementalityType = incrementalityType;
>>>>>>> f2b7ca35
    myDefaultSettings = defaultSettings;
    myProfileToSettings = profileToSettings;
    myModuleToProfile = moduleToProfile;
  }

  @NotNull
  @Override
  public ProjectSettingsImpl createCopy() {
    CompilerSettingsImpl defaultSettings = myDefaultSettings.createCopy();

    Map<String, CompilerSettingsImpl> profileToSettings = new HashMap<String, CompilerSettingsImpl>();
    for (Map.Entry<String, CompilerSettingsImpl> entry : myProfileToSettings.entrySet()) {
      profileToSettings.put(entry.getKey(), entry.getValue().createCopy());
    }

    HashMap<String, String> moduleToProfile = new HashMap<String, String>(myModuleToProfile);

<<<<<<< HEAD
    return new ProjectSettingsImpl(defaultSettings, profileToSettings, moduleToProfile);
=======
    return new ProjectSettingsImpl(myIncrementalityType, defaultSettings, profileToSettings, moduleToProfile);
>>>>>>> f2b7ca35
  }

  @Override
  public void applyChanges(@NotNull ProjectSettingsImpl modified) {
    // do nothing
  }

  @Override
<<<<<<< HEAD
  public CompilerSettings getDefaultSettings() {
    return myDefaultSettings;
=======
  public IncrementalityType getIncrementalityType() {
    return myIncrementalityType;
>>>>>>> f2b7ca35
  }

  @Override
  public CompilerSettings getCompilerSettings(ModuleChunk chunk) {
    String module = chunk.representativeTarget().getModule().getName();
    String profile = myModuleToProfile.get(module);
    return profile == null ? myDefaultSettings : myProfileToSettings.get(profile);
  }
}<|MERGE_RESOLUTION|>--- conflicted
+++ resolved
@@ -11,13 +11,6 @@
  * @author Pavel Fatin
  */
 public class ProjectSettingsImpl extends JpsElementBase<ProjectSettingsImpl> implements ProjectSettings {
-<<<<<<< HEAD
-  public static final ProjectSettingsImpl DEFAULT = new ProjectSettingsImpl(CompilerSettingsImpl.DEFAULT,
-      new HashMap<String, CompilerSettingsImpl>(), new HashMap<String, String>());
-
-  private CompilerSettingsImpl myDefaultSettings;
-
-=======
   public static final ProjectSettingsImpl DEFAULT =
       new ProjectSettingsImpl(IncrementalityType.IDEA, CompilerSettingsImpl.DEFAULT,
           new HashMap<String, CompilerSettingsImpl>(), new HashMap<String, String>());
@@ -26,18 +19,13 @@
 
   private CompilerSettingsImpl myDefaultSettings;
 
->>>>>>> f2b7ca35
   private Map<String, CompilerSettingsImpl> myProfileToSettings;
 
   private Map<String, String> myModuleToProfile;
 
 
-<<<<<<< HEAD
-  public ProjectSettingsImpl(CompilerSettingsImpl defaultSettings, Map<String, CompilerSettingsImpl> profileToSettings, Map<String, String> moduleToProfile) {
-=======
   public ProjectSettingsImpl(IncrementalityType incrementalityType, CompilerSettingsImpl defaultSettings, Map<String, CompilerSettingsImpl> profileToSettings, Map<String, String> moduleToProfile) {
     myIncrementalityType = incrementalityType;
->>>>>>> f2b7ca35
     myDefaultSettings = defaultSettings;
     myProfileToSettings = profileToSettings;
     myModuleToProfile = moduleToProfile;
@@ -55,11 +43,7 @@
 
     HashMap<String, String> moduleToProfile = new HashMap<String, String>(myModuleToProfile);
 
-<<<<<<< HEAD
-    return new ProjectSettingsImpl(defaultSettings, profileToSettings, moduleToProfile);
-=======
     return new ProjectSettingsImpl(myIncrementalityType, defaultSettings, profileToSettings, moduleToProfile);
->>>>>>> f2b7ca35
   }
 
   @Override
@@ -68,13 +52,8 @@
   }
 
   @Override
-<<<<<<< HEAD
-  public CompilerSettings getDefaultSettings() {
-    return myDefaultSettings;
-=======
   public IncrementalityType getIncrementalityType() {
     return myIncrementalityType;
->>>>>>> f2b7ca35
   }
 
   @Override
