package scala.meta

import com.intellij.openapi.module.Module
import org.jetbrains.plugins.scala.base.libraryLoaders.{IvyLibraryLoaderAdapter, ThirdPartyLibraryLoader}
import org.jetbrains.plugins.scala.debugger.{ScalaSdkOwner, ScalaVersion, Scala_2_11_11}

trait ScalaMetaLibrariesOwner extends ScalaSdkOwner {

  override implicit val version: ScalaVersion = Scala_2_11_11

  import ScalaMetaLibrariesOwner._

  protected def additionalLibraries(): Array[ThirdPartyLibraryLoader] = Array(
    MetaCommonLoader(),
    MetaDialectsLoader(),
    MetaInlineLoader(),
    MetaInputsLoader(),
    MetaParsersLoader(),
    MetaQuasiquotesLoader(),
    MetaScalametaLoader(),
    MetaTokenizersLoader(),
    MetaTokensLoader(),
    MetaTransversersLoader(),
    MetaTreesLoader(),
    MetaSemanticLoader(),
    MetaIOLoader(),
    FastParseLoader()
  )
}

object ScalaMetaLibrariesOwner {

  val metaVersion = "1.8.0"

  abstract class MetaBaseLoader(implicit module: Module) extends IvyLibraryLoaderAdapter {
<<<<<<< HEAD
    override protected val version: String = "1.8.0"
    override val vendor: String = "org.scalameta"
=======
    override protected val version: String = metaVersion
    override protected val vendor: String = "org.scalameta"
>>>>>>> 8d5a691a

    override def path(implicit version: ScalaVersion): String =
      super.path(version)
  }

  private case class MetaCommonLoader()(implicit val module: Module) extends MetaBaseLoader {
    override val name: String = "common"
  }

  private case class MetaDialectsLoader()(implicit val module: Module) extends MetaBaseLoader {
    override val name: String = "dialects"
  }

  private case class MetaInlineLoader()(implicit val module: Module) extends MetaBaseLoader {
    override val name: String = "inline"
  }

  private case class MetaInputsLoader()(implicit val module: Module) extends MetaBaseLoader {
    override val name: String = "inputs"
  }

  private case class MetaParsersLoader()(implicit val module: Module) extends MetaBaseLoader {
    override val name: String = "parsers"
  }

  private case class MetaQuasiquotesLoader()(implicit val module: Module) extends MetaBaseLoader {
    override val name: String = "quasiquotes"
  }

  private case class MetaScalametaLoader()(implicit val module: Module) extends MetaBaseLoader {
    override val name: String = "scalameta"
  }

  private case class MetaTokenizersLoader()(implicit val module: Module) extends MetaBaseLoader {
    override val name: String = "tokenizers"
  }

  private case class MetaTokensLoader()(implicit val module: Module) extends MetaBaseLoader {
    override val name: String = "tokens"
  }

  private case class MetaTransversersLoader()(implicit val module: Module) extends MetaBaseLoader {
    override val name: String = "transversers"
  }

  private case class MetaTreesLoader()(implicit val module: Module) extends MetaBaseLoader {
    override val name: String = "trees"
  }

  private case class MetaSemanticLoader()(implicit val module: Module) extends MetaBaseLoader {
    override val name: String = "semantic"
  }

  private case class MetaIOLoader()(implicit val module: Module) extends MetaBaseLoader {
    override val name: String = "io"
  }

  private case class FastParseLoader()(implicit val module: Module) extends IvyLibraryLoaderAdapter {
    override val version: String = "0.4.3"
    override val name: String = "fastparse"
    override val vendor: String = "com.lihaoyi"
  }

}<|MERGE_RESOLUTION|>--- conflicted
+++ resolved
@@ -33,13 +33,8 @@
   val metaVersion = "1.8.0"
 
   abstract class MetaBaseLoader(implicit module: Module) extends IvyLibraryLoaderAdapter {
-<<<<<<< HEAD
-    override protected val version: String = "1.8.0"
+    override protected val version: String = metaVersion
     override val vendor: String = "org.scalameta"
-=======
-    override protected val version: String = metaVersion
-    override protected val vendor: String = "org.scalameta"
->>>>>>> 8d5a691a
 
     override def path(implicit version: ScalaVersion): String =
       super.path(version)
