package org.jetbrains.plugins.scala
package javaHighlighting

import org.jetbrains.plugins.scala.annotator._


/**
 * Author: Svyatoslav Ilinskiy
 * Date: 7/8/15
 */
class JavaHighlightingTest extends JavaHighlitghtingTestBase {

  def testSignatures(): Unit = {
    val scala =
      """
        |class Moo extends Koo {
        |  override def foo = {
        |    new Blargle {
        |      def bar: Int = -1
        |    }
        |  }
        |}
      """.stripMargin

    val java =
      """
        |interface Blargle {
        |    public int bar();
        |}
        |public interface Foo {
        |    public Blargle foo();
        |}
        |
        |class Koo implements Foo {
        |    @Override
        |    public Blargle foo() {
        |        return null;
        |    }
        |}
      """.stripMargin
    assertNothing(errorsFromScalaCode(scala, java))
  }

  def testProtected(): Unit = {
    val scala =
      """
        |class MeaningOfLifeSpec {
        |  val c = new UltimateQuestion {}
        |  def meaningOfLifeScala() {
        |    c.meaningOfLife()
        |  }
        |}
      """.stripMargin
    val java =
      """
        |public class UltimateQuestion {
        |    protected int meaningOfLife() {
        |        return 42; //Answer to the Ultimate Question of Life, the Universe, and Everything
        |    }
        |}
      """.stripMargin
    assertNothing(errorsFromScalaCode(scala, java))
  }

  def testTraitIsAbstract(): Unit = {
    val scalaCode = "trait MooSCL4289"
    val javaCode =
      """
        |public class TestSCL4289 {
        |    public static void main(String[] args) {
        |        new MooSCL4289();
        |    }
        |}
      """.stripMargin
    assertMatches(errorsFromJavaCode(scalaCode, javaCode, "TestSCL4289")) {
      case Error("new MooSCL4289()", CannotBeInstantianted()) :: Nil =>
    }
  }

  def testCallByNameParameterNoPrimitives(): Unit = {
    val scala =
      """
        |object MooSCL8823 {
        |  def ensure(f: => Unit): Unit = ???
        |}
      """.stripMargin
    val java =
      """
        |import scala.runtime.AbstractFunction0;
        |import scala.runtime.BoxedUnit;
        |
        |public class SCL8823 {
        |    public static void main( String[] args ) {
        |        MooSCL8823.ensure(new AbstractFunction0<BoxedUnit>() {
        |            public BoxedUnit apply() {
        |                System.out.println("foo");
        |                return BoxedUnit.UNIT;
        |            }
        |        });
        |    }
        |}
      """.stripMargin
    assertNothing(errorsFromJavaCode(scala, java, "SCL8823"))
  }


  def testSCL7069(): Unit = {
    val scala =
      """
        |package z
        |import z.Test.U
        |
        |class R {
        |  val u: U[Any] = new U[Any]
        |
        |  Test.foo(u)
        |}
      """.stripMargin

    val java =
      """
        |package z;
        |public class Test {
        |    public static class U<T> {
        |
        |    }
        |
        |    public static int foo(U<? extends Object> u) {
        |        return 1;
        |    }
        |
        |    public static boolean foo(String s) {
        |        return false;
        |    }
        |}
        |
      """.stripMargin

    assertNothing(errorsFromScalaCode(scala, java))
  }

  def testValueTypes(): Unit = {
    val scala =
      """
        |class Order(val limitPrice: Price, val qty: Quantity)
        |class Prices(val prices: java.util.List[Price])
        |
        |class Price(val doubleVal: Double) extends AnyVal
        |class Quantity(val doubleVal: Double) extends AnyVal
        |class Bar
        |class BarWrapper(val s: Bar) extends AnyVal
        |class BarWrappers(val bars: java.util.List[BarWrapper])
        |
      """.stripMargin
    val java =
      """
        |import java.util.ArrayList;
        |
        |public class JavaHighlightingValueTypes {
        |
        |    public static void main(String[] args) {
        |        Order o = new Order(19.0, 10);
        |        System.out.println("Hello World! " + o.limitPrice());
        |        Price p = new Price(10);
        |
        |        Prices pr = new Prices(new ArrayList<Price>());
        |        BarWrappers barWrappers = new BarWrappers(new ArrayList<Bar>());
        |
        |        doublePrice(new Price(10.0));
        |        doublePrice(42.0);
        |    }
        |
        |    public static void doublePrice(Price p) {
        |        System.out.println(p.doubleVal() * 2);
        |    }
        |
        |}
      """.stripMargin

    assertMatches(errorsFromJavaCode(scala, java, javaClassName = "JavaHighlightingValueTypes")) {
      case Error("(42.0)", CannotBeApplied()) :: Nil =>
    }
  }

  def testSCL9029(): Unit = {
    val scala =
      """
        |package scl9029
        |import java.lang.invoke.{MethodHandles, MethodType}
        |
        |class SCL9029 {
        |  def a: Int = 5
        |
        |  def b = {
        |    val mh = MethodHandles.publicLookup().findVirtual(
        |      classOf[SCL9029], "a", MethodType.methodType(classOf[Int])
        |    )
        |    val z: Int = mh.invokeExact(this)
        |  }
        |}
      """.stripMargin

    val java =
      """
        |package scl9029;
        |public class Foo {
        |}
      """.stripMargin

    assertNothing(errorsFromScalaCode(scala, java))
  }

  def testAccessBacktick(): Unit = {
    val scala =
      """
        |import scala.beans.BeanProperty
        |
        |case class TestAccessBacktick(@BeanProperty `type`:String)
      """.stripMargin

    val java =
      """
        |public class TestJavaAAA {
        |    public static void main(String[] args) {
        |        TestAccessBacktick t = new TestAccessBacktick("42");
        |        t.type();
        |        t.getType();
        |        t.get$u0060type$u0060();
        |    }
        |}
      """.stripMargin

    assertMatches(errorsFromJavaCode(scala, java, javaClassName = "TestJavaAAA")) {
      case Error("get$u0060type$u0060", CannotResolveMethod()) :: Nil =>
    }
  }

  def testMultipleThrowStatements(): Unit = {
    val scala = ""
    val java =
      """
        |import scala.concurrent.Await;
        |import scala.concurrent.Future;
        |import scala.concurrent.duration.Duration;
        |
        |import java.util.concurrent.TimeoutException;
        |
        |public class ThrowsJava {
        |    public void bar(Future<Integer> scalaFuture) {
        |        try {
        |            Await.ready(scalaFuture, Duration.Inf());
        |        } catch (InterruptedException e) {
        |            e.printStackTrace();
        |        } catch (TimeoutException e) {
        |            e.printStackTrace();
        |        }
        |    }
        |}
      """.stripMargin

    assertNothing(errorsFromJavaCode(scala, java, javaClassName = "ThrowsJava"))
  }

  def testOverrideFinal(): Unit = {
    val scala = ""
    val java =
      """
        |import scala.Function1;
        |import scala.concurrent.ExecutionContext;
        |
        |public abstract class Future<T> implements scala.concurrent.Future<T> {
        |
        |    @Override
        |    public scala.concurrent.Future<T> withFilter(Function1<T, Object> pred, ExecutionContext executor) {
        |        return null;
        |    }
        |}
      """.stripMargin

    assertNothing(errorsFromJavaCode(scala, java, "Future"))
  }

  def testSCL5617Option(): Unit = {
    val scala = ""
    val java =
      """
        |import scala.Function1;
        |import scala.Option;
        |import scala.runtime.BoxedUnit;
        |import java.util.concurrent.atomic.AtomicReference;
        |import scala.runtime.AbstractFunction1;
        |
        |public class SCL5617 {
        |     public static void main(String[] args) {
        |        AtomicReference<Function1<Object, BoxedUnit>> f = new AtomicReference<Function1<Object, BoxedUnit>>(new AbstractFunction1<Object, BoxedUnit>() {
        |          public BoxedUnit apply(Object o) {
        |            Option<String> option = Option.empty();
        |            return BoxedUnit.UNIT;
        |          }
        |        });
        |
        |        Option<Function1<Object, BoxedUnit>> o = Option.apply(f.get());
        |    }
        |}
        |
      """.stripMargin

    assertNothing(errorsFromJavaCode(scala, java, "SCL5617"))
  }

  def testCaseClassImplement(): Unit = {
    val scala = "case class CaseClass()"
    val java =
      """
        |public class CaseClassExtended extends CaseClass {
        |
        |}
      """.stripMargin

    assertNothing(errorsFromJavaCode(scala, java, javaClassName = "CaseClassExtended"))
  }

  def testOverrideDefaultWithStaticSCL8861(): Unit = {
    def scala =
      """
        |class TestKit2SCL8861 extends TestKitBase2SCL8861
        |
        |object TestKit2SCL8861 {
        |  def awaitCond(interval: String = ???): Boolean = {
        |    ???
        |  }
        |}
        |trait TestKitBase2SCL8861 {
        |  def awaitCond(interval: String = ???) = ???
        |}
      """.stripMargin
    val java =
      """
        |public class SCL8861 extends TestKit2SCL8861 {
        |
        |}
      """.stripMargin
    assertNothing(errorsFromJavaCode(scala, java, "SCL8861"))
  }

  def testClassParameterJava(): Unit = {
    val scala =
      """
        |class ScalaClass (var name: String, var surname: String)
        |
        |object Start {
        |  def main(args: Array[String]) {
        |    val scalaClassObj = new ScalaClass("Dom", "Sien")
        |    println(scalaClassObj.name)
        |    println(scalaClassObj.surname)
        |
        |    val javaClassObj = new JavaInheritor("Dom2", "Sien2", 31)
        |    println(javaClassObj.name)
        |    println(javaClassObj.surname)
        |    println(javaClassObj.getAge)
        |  }
        |}
      """.stripMargin

    val java =
      """
        |public class JavaInheritor extends ScalaClass {
        |  private int age;
        |
        |  public JavaInheritor(String name, String surname, int age) {
        |    super(name, surname);
        |    this.age = age;
        |  }
        |
        |  public int getAge() {
        |    return age;
        |  }
        |
        |  public void setAge(int age) {
        |    this.age = age;
        |  }
        |}
      """.stripMargin

    assertNothing(errorsFromJavaCode(scala, java, "JavaInheritor"))
  }

  def testSCL3390ParamAccessorJava(): Unit = {
    val scalaCode =
      """
        |object ScalaClient {
        |  def main(args: Array[String]) {
        |    new Sub(1).x
        |  }
        |}
        |
        |class Super(val x: Int)
        |
        |class Sub(x: Int) extends Super(x)
      """.stripMargin
    val javaCode =
      """
        |public class JavaClientSCL3390 {
        |    public static void main(String[] args) {
        |        new Sub(1).x();
        |    }
        |}
      """.stripMargin
    assertNothing(errorsFromJavaCode(scalaCode, javaCode, "JavaClientSCL3390"))
  }

  def testSCL3390ParamAccessorScala(): Unit = {
    val scalaCode =
      """
        |object ScalaClient {
        |  def main(args: Array[String]) {
        |    new Sub(1).x
        |  }
        |}
        |
        |class Super(val x: Int)
        |
        |class Sub(x: Int) extends Super(x)
      """.stripMargin
    val javaCode =
      """
        |public class JavaClientSCL3390 {
        |    public static void main(String[] args) {
        |        new Sub(1).x();
        |    }
        |}
      """.stripMargin
    assertNothing(errorsFromScalaCode(scalaCode, javaCode))
  }


  def testSCL3498ExistentialTypesFromJava(): Unit = {
    val javaCode =
      """
        |public @interface Transactional {
        |    Class<? extends Throwable>[] noRollbackFor() default {};
        |}
      """.stripMargin
    val scalaCode =
      """
        |@Transactional(noRollbackFor = Array(classOf[RuntimeException])) // expected Array[Class[_ <: Throwable] found Array[Class[RuntimeException]]
        |class A
      """.stripMargin

    assertNothing(errorsFromScalaCode(scalaCode, javaCode))
  }

  def testResolvePublicJavaFieldSameNameAsMethod(): Unit = {
    val scalaCode =
      """
        |package SCL3679
        |
        |object ResolvePublicJavaFieldSameNameAsMethod {
        |  def main(args: Array[String]) {
        |    println("foo")
        |    new ResolvePublicJavaFieldSameNameAsMethodJavaClass().hasIsCompressed
        |  }
        |}
      """.stripMargin

    val javaCode =
      """
        |package SCL3679;
        |
        |public class ResolvePublicJavaFieldSameNameAsMethodJavaClass {
        |    public boolean hasIsCompressed;
        |    public boolean hasIsCompressed() {
        |        System.out.println("In the method!");
        |        return hasIsCompressed;
        |    }
        |
        |}
      """.stripMargin

    assertNothing(errorsFromScalaCode(scalaCode, javaCode))
  }

  def testRawTypeInheritance(): Unit = {
    val scalaCode =
      """
        |package inheritance
        |
        |class Аf extends R
      """.stripMargin

    val javaCode =
      """
        |package inheritance;
        |
        |public class R implements Comparable {
        |    @Override
        |    public int compareTo(Object o) {
        |        return 0;
        |    }
        |}
      """.stripMargin

    assertNothing(errorsFromScalaCode(scalaCode, javaCode))
  }

  def testGenericsPlainInnerClass(): Unit = {
    val scalaCode =
      """
        |trait FSM[S, D] {
        |  final class TransformHelper {}
        |  final def transform(): TransformHelper = ???
        |}
        |
        |
        |abstract class Base[S, D] extends FSM[S, D]
      """.stripMargin
    val javaCode =
      """
        |public class SCL8866A extends Base<String, String> {}
      """.stripMargin
    assertNothing(errorsFromJavaCode(scalaCode, javaCode, javaClassName = "SCL8866A"))
  }

  def testOverrideScalaFromJavaUpperBound(): Unit = {
    val scalaCode =
      """
        |trait SCL5852WrapsSomething[T] {
        |  def wrap[A <: T](toWrap: A): A
        |}
      """.stripMargin
    val javaCode =
      """
        |public class SCL5852WrapsFoo implements SCL5852WrapsSomething<String> {
        |    @Override
        |    public <A extends String> A wrap(A toWrap) {
        |        return null;
        |    }
        |}
      """.stripMargin

    assertNothing(errorsFromJavaCode(scalaCode, javaCode, javaClassName = "SCL5852WrapsFoo"))
  }

  def testGenericsParameterizedInnerClass(): Unit = {
    val scalaCode =
      """
        |abstract class FSM[S, D] {
        |  class TransformHelper[T]
        |  def transform(): TransformHelper[Int] = ???
        |}
        |
        |abstract class Base extends FSM[Int, String] {
        |  override def transform(): TransformHelper[Int] = ???
        |}
      """.stripMargin
    val javaCode =
      """
        |public class SCL8866B extends Base {
        |
        |}
      """.stripMargin
    assertNothing(errorsFromJavaCode(scalaCode, javaCode, "SCL8866B"))
  }

  def testDefaultConstructorArguments(): Unit = {
    val scalaCode =
      """
        |class MooSCL7582(j: Int)(d: Int = j)
      """.stripMargin
    val javaCode =
      """
        |public class TestSCL7582 {
        |    public static void main(String[] args) {
        |        MooSCL7582 m =  new MooSCL7582(1, MooSCL7582.$lessinit$greater$default$2(1));
        |    }
        |}
      """.stripMargin

    assertNothing(errorsFromJavaCode(scalaCode, javaCode, "TestSCL7582"))
  }

  def testSpecializedFields(): Unit = {
    val scalaCode = "class SpecClass[@specialized(Int) T](val t: T, val s: String)"
    val javaCode =
      """
        |public class Pair extends SpecClass<Integer> {
        |    public Pair(SpecClass<Integer> i) {
        |        super(i.t, "");
        |    }
        |}
      """.stripMargin
    assertNothing(errorsFromJavaCode(scalaCode, javaCode, "Pair"))
  }

  def testConstructorReturnTypeNull(): Unit = {
    val scalaCode =
      """
        |class Scala(val s: String) {
        |  def this(i: Integer) = this(i.toString)
        |}
      """.stripMargin
    val javaCode =
      """
        |import java.util.stream.Stream;
        |
        |public class SCL9412 {
        |    Stream<Scala> testScala() {
        |        return Stream.of(1).map(Scala::new);
        |    }
        |}
      """.stripMargin

    assertNothing(errorsFromJavaCode(scalaCode, javaCode, "SCL9412"))
  }

  def testHigherKinded(): Unit = {
    val scalaCode =
      """
        |class BarSCL9661A[F, T[F]]() extends scala.AnyRef {
        |  def foo(t: T[F]): T[F] = t
        |}
      """.stripMargin
    val javaCode =
      """
        |import java.util.*;
        |
        |public class SCL9661A {
        |    public void create() {
        |        BarSCL9661A<String, List> bar = new BarSCL9661A<>();
        |        bar.foo(new ArrayList<Integer>());
        |    }
        |}
      """.stripMargin
    assertNothing(errorsFromJavaCode(scalaCode, javaCode, "SCL9661A"))
  }

  def testClassParameterScala(): Unit = {
    val scala =
      """
        |class ScalaClassParamClass (var name: String, var surname: String)
        |
        |object Start {
        |  def main(args: Array[String]) {
        |    val scalaClassObj = new ScalaClassParamClass("Dom", "Sien")
        |    println(scalaClassObj.name)
        |    println(scalaClassObj.surname)
        |
        |    val javaClassObj = new JavaClassParamClass("Dom2", "Sien2", 31)
        |    println(javaClassObj.name)
        |    println(javaClassObj.surname)
        |    println(javaClassObj.getAge)
        |  }
        |}
      """.stripMargin

    val java =
      """
        |public class JavaClassParamClass extends ScalaClassParamClass {
        |  private int age;
        |
        |  public JavaClassParamClass(String name, String surname, int age) {
        |    super(name, surname);
        |    this.age = age;
        |  }
        |
        |  public int getAge() {
        |    return age;
        |  }
        |
        |  public void setAge(int age) {
        |    this.age = age;
        |  }
        |}
      """.stripMargin

    assertNothing(errorsFromScalaCode(scala, java))
  }

  def testSCL9619(): Unit = {
    val scala =
      """
        |@Annotaion(`lazy` = true)
        |class A {}
      """.stripMargin

    val java =
      """
        |public @interface Annotaion {
        |    public String db() default "";
        |
        |    public boolean lazy() default false;
        |}
      """.stripMargin

    assertNothing(errorsFromScalaCode(scala, java))
  }

  def testSCL9661(): Unit = {
    val scalaCode =
      """
        |object Moo extends scala.AnyRef {
        |  def builder[M]() : Builder[M] = ???
        |
        |  class Builder[+Mat] {
        |    def graph[S <: Shape](graph : Graph[S, _]) : S = { ??? }
        |  }
        |}
        |
        |class UniformFanOutShape[I, O] extends Shape
        |abstract class Shape
        |trait Graph[+S <: Shape, +M]
      """.stripMargin
    val javaCode =
      """
        |public class SCL9661 {
        |    public void create() {
        |        UniformFanOutShape<String, String> ass = Moo.builder().graph(null);
        |    }
        |}
      """.stripMargin

    assertNothing(errorsFromJavaCode(scalaCode, javaCode, "SCL9661"))
  }

  def testSCL9871(): Unit = {
    val java =
      """
        |package foo.object;
        |
        |class Related {
        |    static String foo() { return "package scoped"; }
        |}
      """.stripMargin

    val scala =
      """
        |package foo.`object`
        |
        |object Escaping  {
        |  Related.foo
        |}
      """.stripMargin

    assertNothing(errorsFromScalaCode(scala, java))
  }

  def testSCL10232(): Unit = {
    val java =
      """
        |class Bug10232 {
        |    void foo(){
        |        Props.create(Actor.class, "xyz");
        |    }
        |
        |    class Actor extends UntypedActor {
        |        @Override
        |        public void onReceive(Object message) throws Exception {
        |
        |        }
        |    }
        |}
      """.stripMargin

    val scala =
      """
        |abstract class UntypedActor() extends scala.AnyRef{
        |  @scala.throws[scala.Exception](classOf[scala.Exception])
        |  def onReceive(message:scala.Any):scala.Unit
        |}
        |
        |object Props {
        |  def create(clazz : scala.Predef.Class[_], args : scala.AnyRef*) : Any = ???
        |  def create(creator : Any) : Any = ???
        |  def create(actorClass : scala.Predef.Class[_], creator : Any) : Any = ???
        |}
        |
      """.stripMargin

    assertNothing(errorsFromJavaCode(scala, java, "Bug10232"))
  }

  def testSCL10236(): Unit = {
    val java =
      """
        |class Bug10236 {
        |
        |    void foo() {
        |        ActorSystem system = ActorSystem.create("aSystem", "something");
        |        Object random = system.actorOf(Props.create(RandomActor.class, 1));
        |    }
        |}
        |
        |class RandomActor {
        |    public RandomActor(Integer whatever) { }
        |}
      """.stripMargin

    val scala =
      """
        |class Props
        |object Props {
        |  @scala.annotation.varargs
        |  def create(clazz: scala.Predef.Class[_], args: scala.AnyRef*): Props = ???
        |}
        |
        |abstract class ActorSystem()
        |object ActorSystem extends scala.AnyRef {
        |  def create(name : scala.Predef.String, config : Any) : ActorSystem = ???
        |  def actorOf(props : Props) : Any = ???
        |}
      """.stripMargin

    assertNothing(errorsFromJavaCode(scala, java, "Bug10236"))
  }

  def testOptionApply(): Unit = {
    val java =
      """
        |import scala.Option;
        |
        |public abstract class OptionApply {
        |
        |    public OptionApply() {
        |        setAction(Option.apply("importVCardFile"));
        |    }
        |
        |    public abstract void setAction(Option<String> bar);
        |}
      """.stripMargin

    assertNothing(errorsFromJavaCode(scalaFileText = "", java, javaClassName = "OptionApply"))
  }

  def testSCL8759(): Unit = {
    val java =
      """
        |public class Foobar {
        |    public static void foo(Object something) {
        |    }
        |    public static <T extends Number> void foo(T something) {
        |    }
        |}
      """.stripMargin

    val scala =
      """
        |class ScClass {
        |  def method = {
        |    Foobar.foo("")
        |    Foobar.foo(java.lang.Integer.valueOf(1))
        |  }
        |}
      """.stripMargin

    assertNothing(errorsFromScalaCode(scala, java))
  }

  def testUpperBoundCompound(): Unit = {
    val java =
      """
        |package upperBoundCompound;
        |class BaseComponent {}
        |
        |interface ComponentManager {
        |    BaseComponent getComponent(String var1);
        |
        |    <T> T getComponent(Class<T> var1);
        |
        |    <T> T getComponent(Class<T> var1, T var2);
        |}
      """.stripMargin
    val scala =
      """
        |package upperBoundCompound
        |
        |class Foo
        |object Koo {
        |  def instance(p: ComponentManager) = {
        |
        |    p.getComponent(classOf[Foo])
        |  }
        |}
      """.stripMargin
    assertNothing(errorsFromScalaCode(scala, java))
  }
<<<<<<< HEAD
=======

  def testJavaTypeParameterRaw(): Unit = {
    val scala =
      """
        |object Moo {
        |  def main(args: Array[String]): Unit = {
        |    val stub = new Stub[PsiElement]
        |    val first = stub.getChildren.get(0)
        |    val psi: PsiElement = first.getPsi
        |  }
        |}
      """.stripMargin
    val java =
      """
        |import java.util.List;
        |
        |public class Stub<T extends PsiElement> {
        |    public List<Stub> getChildren() {
        |        return null;
        |    }
        |    public T getPsi() {
        |        return null;
        |    }
        |}
        |
        |class PsiElement {}
        |
        |class BaseComponent {}
        |
        |interface ComponentManager {
        |    BaseComponent getComponent(String var1);
        |
        |    <T> T getComponent(Class<T> var1);
        |
        |    <T> T getComponent(Class<T> var1, T var2);
        |}
      """.stripMargin
    assertNothing(errorsFromScalaCode(scala, java))
  }

  def testSCL10478(): Unit = {
    val scala =
      """
        |class Moo(parameter: String) extends Parent[String]() {
        |  var typeText: String = parameter
        |}
      """.stripMargin
    val java =
      """
        |public abstract class Parent<P> {
        |    public final P parameter = null;
        |}
      """.stripMargin
    assertNothing(errorsFromScalaCode(scala, java))
  }

  def testJavaGenericConstructor(): Unit = {
    val java =
      """
        |public class A {
        |  public <T> A( T t) {}
        |  public A(String s) {}
        |}
      """.stripMargin
    val scala =
      """
        |class U {
        |  new A(false)
        |}
      """.stripMargin
    assertNothing(errorsFromScalaCode(scala, java))
  }
>>>>>>> b4fb9984
}
<|MERGE_RESOLUTION|>--- conflicted
+++ resolved
@@ -883,8 +883,6 @@
       """.stripMargin
     assertNothing(errorsFromScalaCode(scala, java))
   }
-<<<<<<< HEAD
-=======
 
   def testJavaTypeParameterRaw(): Unit = {
     val scala =
@@ -957,5 +955,4 @@
       """.stripMargin
     assertNothing(errorsFromScalaCode(scala, java))
   }
->>>>>>> b4fb9984
 }
