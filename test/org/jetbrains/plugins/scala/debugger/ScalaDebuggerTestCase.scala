package org.jetbrains.plugins.scala
package debugger

import java.io.File
import java.util.concurrent.atomic.AtomicReference

import com.intellij.debugger.DebuggerManagerEx
import com.intellij.debugger.engine._
import com.intellij.debugger.engine.evaluation._
import com.intellij.debugger.engine.evaluation.expression.EvaluatorBuilder
import com.intellij.debugger.engine.events.DebuggerContextCommandImpl
import com.intellij.debugger.impl._
import com.intellij.execution.Executor
import com.intellij.execution.application.{ApplicationConfiguration, ApplicationConfigurationType}
import com.intellij.execution.configurations.RunnerSettings
import com.intellij.execution.executors.DefaultDebugExecutor
import com.intellij.execution.process.{ProcessAdapter, ProcessEvent, ProcessHandler, ProcessListener}
import com.intellij.execution.runners.{ExecutionEnvironmentBuilder, ProgramRunner}
import com.intellij.execution.ui.RunContentDescriptor
import com.intellij.openapi.module.Module
import com.intellij.openapi.util.Key
import com.intellij.psi.PsiCodeFragment
import com.intellij.psi.search.GlobalSearchScope
import com.intellij.testFramework.UsefulTestCase
import com.intellij.util.concurrency.Semaphore
import com.intellij.xdebugger.XDebuggerManager
import com.intellij.xdebugger.breakpoints.XBreakpointType
import com.sun.jdi.VoidValue
import org.jetbrains.java.debugger.breakpoints.properties.JavaLineBreakpointProperties
import org.jetbrains.plugins.scala.debugger.breakpoints.ScalaLineBreakpointType
import org.jetbrains.plugins.scala.debugger.evaluation.ScalaCodeFragmentFactory
import org.jetbrains.plugins.scala.extensions._
import org.junit.Assert

import scala.collection.mutable
import scala.util.{Failure, Success, Try}

/**
 * User: Alefas
 * Date: 13.10.11
 */

abstract class ScalaDebuggerTestCase extends ScalaDebuggerTestBase {

  protected val bp = "<breakpoint>"

  private val breakpoints: mutable.Set[(String, Int, Integer)] = mutable.Set.empty

  protected def runDebugger(mainClass: String = mainClassName, debug: Boolean = false)(callback: => Unit) {
    var processHandler: ProcessHandler = null
    UsefulTestCase.edt(new Runnable {
      def run() {
        if (needMake) {
          make()
          saveChecksums()
        }
        addBreakpoints()
        val runner = ProgramRunner.PROGRAM_RUNNER_EP.getExtensions.find { _.getClass == classOf[GenericDebuggerRunner] }.get
        processHandler = runProcess(mainClass, getModule, classOf[DefaultDebugExecutor], new ProcessAdapter {
          override def onTextAvailable(event: ProcessEvent, outputType: Key[_]) {
            val text = event.getText
            if (debug) print(text)
          }
        }, runner)
      }
    })
    callback
    clearXBreakpoints()
    getDebugProcess.stop(true)
    processHandler.destroyProcess()
  }

  protected def runProcess(className: String,
                           module: Module,
                           executorClass: Class[_ <: Executor],
                           listener: ProcessListener,
                           runner: ProgramRunner[_ <: RunnerSettings]): ProcessHandler = {
    val configuration: ApplicationConfiguration = new ApplicationConfiguration("app", module.getProject, ApplicationConfigurationType.getInstance)
    configuration.setModule(module)
    configuration.setMainClassName(className)
    val executor: Executor = Executor.EXECUTOR_EXTENSION_NAME.findExtension(executorClass)
    val executionEnvironmentBuilder: ExecutionEnvironmentBuilder = new ExecutionEnvironmentBuilder(module.getProject, executor)
    executionEnvironmentBuilder.runProfile(configuration)
    val semaphore: Semaphore = new Semaphore
    semaphore.down()
    val processHandler: AtomicReference[ProcessHandler] = new AtomicReference[ProcessHandler]
    runner.execute(executionEnvironmentBuilder.build, new ProgramRunner.Callback {
      def processStarted(descriptor: RunContentDescriptor) {
        val handler: ProcessHandler = descriptor.getProcessHandler
        assert(handler != null)
        handler.addProcessListener(listener)
        processHandler.set(handler)
        semaphore.up()
      }
    })
    semaphore.waitFor()
    processHandler.get
  }

  protected def getDebugProcess: DebugProcessImpl = {
    getDebugSession.getProcess
  }

  protected def getDebugSession: DebuggerSession = {
    DebuggerManagerEx.getInstanceEx(getProject).getContext.getDebuggerSession
  }

  protected def resume() {
    val resumeCommand = getDebugProcess.createResumeCommand(suspendContext)
    getDebugProcess.getManagerThread.invokeAndWait(resumeCommand)
  }

  protected def addBreakpoint(line: Int, fileName: String = mainFileName, lambdaOrdinal: Integer = -1) {
    breakpoints += ((fileName, line, lambdaOrdinal))
  }

  protected def clearBreakpoints() = breakpoints.clear()

  private def addBreakpoints() {
    breakpoints.foreach {
      case (fileName, line, ordinal) =>
        val ioFile = new File(srcDir, fileName)
        val file = getVirtualFile(ioFile)
        val xBreakpointManager = XDebuggerManager.getInstance(getProject).getBreakpointManager
        val properties = new JavaLineBreakpointProperties
        properties.setLambdaOrdinal(ordinal)
        inWriteAction {
          xBreakpointManager.addLineBreakpoint(scalaLineBreakpointType, file.getUrl, line, properties)
        }
    }
  }

  private def clearXBreakpoints(): Unit = {
    UsefulTestCase.edt(new Runnable {
      def run() {
        val xBreakpointManager = XDebuggerManager.getInstance(getProject).getBreakpointManager
        inWriteAction {
          xBreakpointManager.getAllBreakpoints.foreach(xBreakpointManager.removeBreakpoint)
        }
      }
    })
  }

  protected def scalaLineBreakpointType = XBreakpointType.EXTENSION_POINT_NAME.findExtension(classOf[ScalaLineBreakpointType])

  protected def waitForBreakpoint(): SuspendContextImpl =  {
    val (suspendContext, processTerminated) = waitForBreakpointInner()

    assert(suspendContext != null, "too long process, terminated=" + processTerminated)
    suspendContext
  }

  protected def processTerminatedNoBreakpoints(): Boolean = {
    val (_, processTerminated) = waitForBreakpointInner()
    processTerminated
  }

  private def waitForBreakpointInner(): (SuspendContextImpl, Boolean) = {
    var i = 0
    def processTerminated: Boolean = getDebugProcess.getExecutionResult.getProcessHandler.isProcessTerminated
    while (i < 1000 && suspendContext == null && !processTerminated) {
      Thread.sleep(10)
      i += 1
    }
    (suspendContext, processTerminated)
  }

  protected def managed[T >: Null](callback: => T): T = {
    var result: T = null
    def ctx = DebuggerContextUtil.createDebuggerContext(getDebugSession, suspendContext)
    val semaphore = new Semaphore()
    semaphore.down()
    getDebugProcess.getManagerThread.invokeAndWait(new DebuggerContextCommandImpl(ctx) {
      def threadAction() {
        result = callback
        semaphore.up()
      }
    })
    def finished = semaphore.waitFor(20000)
    assert(finished, "Too long debugger action")
    result
  }

  protected def suspendManager = getDebugProcess.getSuspendManager

  protected def suspendContext = suspendManager.getPausedContext

  protected def evaluationContext() = new EvaluationContextImpl(suspendContext, suspendContext.getFrameProxy, suspendContext.getFrameProxy.thisObject())

  protected def currentSourcePosition = ContextUtil.getSourcePosition(suspendContext)

  protected def evalResult(codeText: String): String = {
    val semaphore = new Semaphore()
    semaphore.down()
    val result =
      managed[String] {
        val ctx: EvaluationContextImpl = evaluationContext()
        val factory = new ScalaCodeFragmentFactory()
        val kind = if (codeText.contains("\n")) CodeFragmentKind.CODE_BLOCK else CodeFragmentKind.EXPRESSION
        val codeFragment: PsiCodeFragment = inReadAction {
          val result = new CodeFragmentFactoryContextWrapper(factory).
            createCodeFragment(new TextWithImportsImpl(kind, codeText),
              ContextUtil.getContextElement(ctx), getProject)
          result.forceResolveScope(GlobalSearchScope.allScope(getProject))
          DebuggerUtils.checkSyntax(result)
          result
        }
        val evaluatorBuilder: EvaluatorBuilder = factory.getEvaluatorBuilder

        val value = Try {
          val evaluator = inReadAction(evaluatorBuilder.build(codeFragment, currentSourcePosition))
          evaluator.evaluate(ctx)
        }
        val res = value match {
          case Success(v: VoidValue) => "undefined"
          case Success(v) => DebuggerUtils.getValueAsString(ctx, v)
          case Failure(e: EvaluateException) => e.getMessage
        }
        semaphore.up()
        res
      }
    assert(semaphore.waitFor(10000), "Too long evaluate expression: " + codeText)
    result
  }

  protected def evalEquals(codeText: String, expected: String) {
    Assert.assertEquals(s"Evaluating:\n $codeText", expected, evalResult(codeText))
  }

  protected def evalStartsWith(codeText: String, startsWith: String) {
    val result = evalResult(codeText)
    Assert.assertTrue(s"Evaluating:\n $codeText,\n $result doesn't starts with $startsWith",
      result.startsWith(startsWith))
  }

<<<<<<< HEAD
=======
  protected def evaluateCodeFragments(fragmentsWithResults: (String, String)*): Unit = {
    runDebugger() {
      waitForBreakpoint()
      fragmentsWithResults.foreach {
        case (fragment, result) => evalEquals(fragment.stripMargin.trim().replace("\r", ""), result)
      }
    }
  }

>>>>>>> 48783b69
  def atNextBreakpoint(action: => Unit) = {
    resume()
    waitForBreakpoint()
    action
  }

  protected def addOtherLibraries() = {}

  def checkLocation(source: String, methodName: String, lineNumber: Int): Unit = {
    def format(s: String, mn: String, ln: Int) = s"$s:$mn:$ln"
    managed {
      val location = suspendContext.getFrameProxy.getStackFrame.location
      val expected = format(source, methodName, lineNumber)
      val actualLine = inReadAction {
        new ScalaPositionManager(getDebugProcess).getSourcePosition(location).getLine
      }
      val actual = format(location.sourceName, location.method().name(), actualLine + 1)
      Assert.assertEquals("Wrong location:", expected, actual)
    }
  }

  protected def addFileWithBreakpoints(path: String, fileText: String): Unit = {
    val breakpointLines =
      for {
        (line, idx) <- fileText.lines.zipWithIndex
        if line.contains(bp)
      } yield idx
    val cleanedText = fileText.replace(bp, "")
    addSourceFile(path, cleanedText)

    breakpointLines.foreach(addBreakpoint(_, path))
  }

}

case class Loc(className: String, methodName: String, line: Int)<|MERGE_RESOLUTION|>--- conflicted
+++ resolved
@@ -233,8 +233,6 @@
       result.startsWith(startsWith))
   }
 
-<<<<<<< HEAD
-=======
   protected def evaluateCodeFragments(fragmentsWithResults: (String, String)*): Unit = {
     runDebugger() {
       waitForBreakpoint()
@@ -244,7 +242,6 @@
     }
   }
 
->>>>>>> 48783b69
   def atNextBreakpoint(action: => Unit) = {
     resume()
     waitForBreakpoint()
