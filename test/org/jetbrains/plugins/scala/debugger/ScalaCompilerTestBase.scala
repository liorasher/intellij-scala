package org.jetbrains.plugins.scala
package debugger

import java.io.File
import javax.swing.SwingUtilities

import com.intellij.ProjectTopics
import com.intellij.compiler.CompilerTestUtil
import com.intellij.compiler.server.BuildManager
import com.intellij.openapi.compiler.{CompileContext, CompileStatusNotification, CompilerManager, CompilerMessageCategory}
import com.intellij.openapi.projectRoots._
import com.intellij.openapi.roots._
<<<<<<< HEAD
=======
import com.intellij.openapi.util.text.StringUtil
>>>>>>> 48783b69
import com.intellij.openapi.vfs._
import com.intellij.openapi.vfs.newvfs.impl.VfsRootAccess
import com.intellij.testFramework.{PsiTestUtil, VfsTestUtil}
import com.intellij.util.concurrency.Semaphore
import com.intellij.util.ui.UIUtil
<<<<<<< HEAD
import junit.framework.Assert
import org.jetbrains.plugins.scala.base.ScalaLibraryLoader
import org.jetbrains.plugins.scala.extensions._
import org.jetbrains.plugins.scala.lang.psi.impl.toplevel.synthetic.SyntheticClasses
=======
import org.jetbrains.plugins.scala.base.ScalaLibraryLoader
import org.jetbrains.plugins.scala.extensions._
import org.junit.Assert
>>>>>>> 48783b69

import scala.collection.mutable.ListBuffer

/**
 * Nikolay.Tropin
 * 2/26/14
 */
abstract class ScalaCompilerTestBase extends CompileServerTestBase with ScalaVersion {
<<<<<<< HEAD
=======

  private var deleteProjectAtTearDown = false
  private var scalaLibraryLoader: ScalaLibraryLoader = null
>>>>>>> 48783b69

  override def setUp(): Unit = {
    VfsRootAccess.SHOULD_PERFORM_ACCESS_CHECK = false

    super.setUp()
    myProject.getMessageBus.connect(myTestRootDisposable).subscribe(ProjectTopics.PROJECT_ROOTS, new ModuleRootAdapter {
      override def rootsChanged(event: ModuleRootEvent) {
        forceFSRescan()
      }
    })
    CompilerTestUtil.enableExternalCompiler()

    addRoots()
    DebuggerTestUtil.setCompileServerSettings()
    DebuggerTestUtil.forceJdk8ForBuildProcess()

    getProject.save()
  }

  protected def addRoots() {
    def getOrCreateChildDir(name: String) = {
      val file = new File(getBaseDir.getCanonicalPath, name)
      if (!file.exists()) file.mkdir()
      LocalFileSystem.getInstance.refreshAndFindFileByPath(file.getCanonicalPath)
    }

    inWriteAction {
      val srcRoot = getOrCreateChildDir("src")
      PsiTestUtil.addSourceRoot(getModule, srcRoot, false)
      val output = getOrCreateChildDir("out")
      CompilerProjectExtension.getInstance(getProject).setCompilerOutputUrl(output.getUrl)
    }
  }

  protected def addScalaSdk(loadReflect: Boolean = true) {
<<<<<<< HEAD
    ScalaLoader.loadScala()
    val cl = SyntheticClasses.get(getProject)
    if (!cl.isClassesRegistered) cl.registerClasses()

    ScalaLibraryLoader.addScalaSdk(myModule, scalaSdkVersion, loadReflect)
  }

  override protected def getTestProjectJdk: Sdk = {
    val jdkTable = JavaAwareProjectJdkTableImpl.getInstanceEx
    if (scalaVersion.startsWith("2.12")) {
      DebuggerTestUtil.findJdk8()
    }
    else {
      jdkTable.getInternalJdk
    }
=======
    scalaLibraryLoader = new ScalaLibraryLoader(getProject, getModule, getSourceRootDir.getCanonicalPath,
      isIncludeReflectLibrary = loadReflect, javaSdk = Some(getTestProjectJdk))

    scalaLibraryLoader.loadScala(scalaSdkVersion)
  }

  override protected def getTestProjectJdk: Sdk = {
//    val jdkTable = JavaAwareProjectJdkTableImpl.getInstanceEx
//    if (scalaVersion.startsWith("2.12")) {
//      DebuggerTestUtil.findJdk8()
//    }
//    else {
//      jdkTable.getInternalJdk
//    }
      DebuggerTestUtil.findJdk8()
>>>>>>> 48783b69
  }

  protected def forceFSRescan() = BuildManager.getInstance.clearState(myProject)

  protected override def tearDown() {
    CompilerTestUtil.disableExternalCompiler(myProject)
<<<<<<< HEAD

=======
    val baseDir = getBaseDir
    scalaLibraryLoader.clean()
>>>>>>> 48783b69
    super.tearDown()

    if (deleteProjectAtTearDown) VfsTestUtil.deleteFile(baseDir)
  }

  protected def make(): List[String] = {
<<<<<<< HEAD
    DebuggerTestUtil.findJdk8()
    DebuggerTestUtil.setCompileServerSettings()

=======
>>>>>>> 48783b69
    val semaphore: Semaphore = new Semaphore
    semaphore.down()
    val callback = new ErrorReportingCallback(semaphore)
    UIUtil.invokeAndWaitIfNeeded(new Runnable {
      def run() {
        try {
<<<<<<< HEAD
          getProject.save()
=======
>>>>>>> 48783b69
          CompilerTestUtil.saveApplicationSettings()
          val ioFile: File = VfsUtilCore.virtualToIoFile(myModule.getModuleFile)
          if (!ioFile.exists) {
            getProject.save()
            assert(ioFile.exists, "File does not exist: " + ioFile.getPath)
          }
          CompilerManager.getInstance(getProject).rebuild(callback)
        }
        catch {
          case e: Exception => throw new RuntimeException(e)
        }
      }
    })
    val maxCompileTime = 6000
    var i = 0
    while (!semaphore.waitFor(100) && i < maxCompileTime) {
      if (SwingUtilities.isEventDispatchThread) {
        UIUtil.dispatchAllInvocationEvents()
      }
      i += 1
    }
    Assert.assertTrue(s"Too long compilation of test data for ${getClass.getSimpleName}.test${getTestName(false)}", i < maxCompileTime)
    if (callback.hasError) {
      deleteProjectAtTearDown = true
      callback.throwException()
    }
    callback.getMessages
  }

  private class ErrorReportingCallback(semaphore: Semaphore) extends CompileStatusNotification {
    private var myError: Throwable = null
    private val myMessages = ListBuffer[String]()

    def finished(aborted: Boolean, errors: Int, warnings: Int, compileContext: CompileContext) {
      try {
        for (category <- CompilerMessageCategory.values) {
          for (message <- compileContext.getMessages(category)) {
            val msg: String = message.getMessage
            if (category != CompilerMessageCategory.INFORMATION || !msg.startsWith("Compilation completed successfully")) {
              myMessages += (category + ": " + msg)
            }
          }
        }
        if (errors > 0) {
          Assert.fail("Compiler errors occurred! " + myMessages.mkString("\n"))
        }
        Assert.assertFalse("Code did not compile!", aborted)
      }
      catch {
        case t: Throwable => myError = t
      }
      finally {
        semaphore.up()
      }
    }

    def hasError = myError != null

    def throwException() {
      if (myError != null) throw new RuntimeException(myError)
    }

    def getMessages: List[String] = myMessages.toList
  }

  protected def getBaseDir: VirtualFile = {
    val baseDir: VirtualFile = myProject.getBaseDir
    Assert.assertNotNull(baseDir)
    baseDir
  }

  protected def addFileToProject(relativePath: String, text: String) {
    VfsTestUtil.createFile(getSourceRootDir, relativePath, StringUtil.convertLineSeparators(text))
  }

  protected def getSourceRootDir: VirtualFile = {
    getBaseDir.findChild("src")
  }
}
<|MERGE_RESOLUTION|>--- conflicted
+++ resolved
@@ -10,25 +10,15 @@
 import com.intellij.openapi.compiler.{CompileContext, CompileStatusNotification, CompilerManager, CompilerMessageCategory}
 import com.intellij.openapi.projectRoots._
 import com.intellij.openapi.roots._
-<<<<<<< HEAD
-=======
 import com.intellij.openapi.util.text.StringUtil
->>>>>>> 48783b69
 import com.intellij.openapi.vfs._
 import com.intellij.openapi.vfs.newvfs.impl.VfsRootAccess
 import com.intellij.testFramework.{PsiTestUtil, VfsTestUtil}
 import com.intellij.util.concurrency.Semaphore
 import com.intellij.util.ui.UIUtil
-<<<<<<< HEAD
-import junit.framework.Assert
-import org.jetbrains.plugins.scala.base.ScalaLibraryLoader
-import org.jetbrains.plugins.scala.extensions._
-import org.jetbrains.plugins.scala.lang.psi.impl.toplevel.synthetic.SyntheticClasses
-=======
 import org.jetbrains.plugins.scala.base.ScalaLibraryLoader
 import org.jetbrains.plugins.scala.extensions._
 import org.junit.Assert
->>>>>>> 48783b69
 
 import scala.collection.mutable.ListBuffer
 
@@ -37,12 +27,9 @@
  * 2/26/14
  */
 abstract class ScalaCompilerTestBase extends CompileServerTestBase with ScalaVersion {
-<<<<<<< HEAD
-=======
 
   private var deleteProjectAtTearDown = false
   private var scalaLibraryLoader: ScalaLibraryLoader = null
->>>>>>> 48783b69
 
   override def setUp(): Unit = {
     VfsRootAccess.SHOULD_PERFORM_ACCESS_CHECK = false
@@ -78,23 +65,6 @@
   }
 
   protected def addScalaSdk(loadReflect: Boolean = true) {
-<<<<<<< HEAD
-    ScalaLoader.loadScala()
-    val cl = SyntheticClasses.get(getProject)
-    if (!cl.isClassesRegistered) cl.registerClasses()
-
-    ScalaLibraryLoader.addScalaSdk(myModule, scalaSdkVersion, loadReflect)
-  }
-
-  override protected def getTestProjectJdk: Sdk = {
-    val jdkTable = JavaAwareProjectJdkTableImpl.getInstanceEx
-    if (scalaVersion.startsWith("2.12")) {
-      DebuggerTestUtil.findJdk8()
-    }
-    else {
-      jdkTable.getInternalJdk
-    }
-=======
     scalaLibraryLoader = new ScalaLibraryLoader(getProject, getModule, getSourceRootDir.getCanonicalPath,
       isIncludeReflectLibrary = loadReflect, javaSdk = Some(getTestProjectJdk))
 
@@ -110,41 +80,26 @@
 //      jdkTable.getInternalJdk
 //    }
       DebuggerTestUtil.findJdk8()
->>>>>>> 48783b69
   }
 
   protected def forceFSRescan() = BuildManager.getInstance.clearState(myProject)
 
   protected override def tearDown() {
     CompilerTestUtil.disableExternalCompiler(myProject)
-<<<<<<< HEAD
-
-=======
     val baseDir = getBaseDir
     scalaLibraryLoader.clean()
->>>>>>> 48783b69
     super.tearDown()
 
     if (deleteProjectAtTearDown) VfsTestUtil.deleteFile(baseDir)
   }
 
   protected def make(): List[String] = {
-<<<<<<< HEAD
-    DebuggerTestUtil.findJdk8()
-    DebuggerTestUtil.setCompileServerSettings()
-
-=======
->>>>>>> 48783b69
     val semaphore: Semaphore = new Semaphore
     semaphore.down()
     val callback = new ErrorReportingCallback(semaphore)
     UIUtil.invokeAndWaitIfNeeded(new Runnable {
       def run() {
         try {
-<<<<<<< HEAD
-          getProject.save()
-=======
->>>>>>> 48783b69
           CompilerTestUtil.saveApplicationSettings()
           val ioFile: File = VfsUtilCore.virtualToIoFile(myModule.getModuleFile)
           if (!ioFile.exists) {
