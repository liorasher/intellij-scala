--- conflicted
+++ resolved
@@ -1,9 +1,6 @@
 package org.jetbrains.plugins.scala.lang.refactoring.mock
 
-<<<<<<< HEAD
-=======
 import java.awt.Point
->>>>>>> b4fb9984
 import java.util
 
 import com.intellij.openapi.Disposable
@@ -28,11 +25,8 @@
     override def addListener(listener: Listener, disposable: Disposable): Unit = {}
 
     override def getInlineElementsInRange(i: Int, i1: Int): util.List[Inlay] = util.Arrays.asList()
-<<<<<<< HEAD
-=======
 
     override def getElementAt(point: Point): Inlay = null
->>>>>>> b4fb9984
   }
 
   override def offsetToLogicalPosition(offset: Int) = {
