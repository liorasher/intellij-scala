package org.jetbrains.plugins.scala.projectHighlighting

import java.util

import com.intellij.lang.annotation.Annotation
import com.intellij.openapi.project.Project
import com.intellij.openapi.util.TextRange
import com.intellij.openapi.vfs.{LocalFileSystem, VirtualFile}
import com.intellij.psi.impl.PsiManagerEx
import com.intellij.psi.search.FileTypeIndex
import com.intellij.psi.{PsiElement, PsiFile, PsiManager}
import org.jetbrains.plugins.scala.ScalaFileType
import org.jetbrains.plugins.scala.annotator.{AnnotatorHolderMock, ScalaAnnotator}
import org.jetbrains.plugins.scala.finder.SourceFilterScope
import org.jetbrains.plugins.scala.lang.psi.ScalaPsiElement
import org.jetbrains.plugins.scala.lang.psi.api.ScalaRecursiveElementVisitor
import org.jetbrains.plugins.scala.project.ProjectContext
import org.jetbrains.plugins.scala.util.reporter.ProgressReporter

import scala.util.control.NonFatal
import scala.collection.JavaConverters._

/**
  * @author Mikhail Mutcianko
  * @since 30.08.16
  */
trait AllProjectHighlightingTest {

  def getProject: Project

  implicit def projectContext: ProjectContext = getProject

  def doAllProjectHighlightingTest(): Unit = {

    val reporter = ProgressReporter.newInstance

    val files: util.Collection[VirtualFile] = FileTypeIndex.getFiles(ScalaFileType.INSTANCE, SourceFilterScope(getProject))

    LocalFileSystem.getInstance().refreshFiles(files)

    val fileManager = PsiManager.getInstance(getProject).asInstanceOf[PsiManagerEx].getFileManager
    val annotator = ScalaAnnotator.forProject

    var percent = 0
    val size: Int = files.size()

    for ((file, index) <- files.asScala.zipWithIndex) {
      val psiFile = fileManager.findFile(file)

<<<<<<< HEAD
      val mock = new AnnotatorHolderMock(psiFile){
        override def createErrorAnnotation(range: TextRange, message: String): Annotation = {
          // almost always duplicates reports from method below
          // reporter.reportError(file, range, message)
          super.createErrorAnnotation(range, message)
        }

        override def createErrorAnnotation(elt: PsiElement, message: String): Annotation = {
          reporter.reportError(file, elt.getTextRange, message)
          super.createErrorAnnotation(elt, message)
        }
      }

=======
>>>>>>> ea37e89c
      if ((index + 1) * 100 >= (percent + 1) * size) {
        while ((index + 1) * 100 >= (percent + 1) * size) percent += 1
        reporter.updateHighlightingProgress(percent)
      }

      AllProjectHighlightingTest.annotateFile(psiFile, reporter)
    }

    reporter.reportResults()
  }
}

object AllProjectHighlightingTest {

  def annotateFile(psiFile: PsiFile, reporter: ProgressReporter): Unit = {
    val fileName = psiFile.getName
    val mock = new AnnotatorHolderMock(psiFile){
      override def createErrorAnnotation(range: TextRange, message: String): Annotation = {
        reporter.reportError(fileName, range, message)
        super.createErrorAnnotation(range, message)
      }

      override def createErrorAnnotation(elt: PsiElement, message: String): Annotation = {
        createErrorAnnotation(elt.getTextRange, message)
      }
    }

    val annotator = ScalaAnnotator.forProject(psiFile)

    val visitor = new ScalaRecursiveElementVisitor {
      override def visitElement(element: ScalaPsiElement) {
        try {
          annotator.annotate(element, mock)
        } catch {
          case NonFatal(t) => reporter.reportError(fileName, element.getTextRange, s"Exception while highlighting: $t")
        }
        super.visitElement(element)
      }
    }

    psiFile.accept(visitor)
  }
}<|MERGE_RESOLUTION|>--- conflicted
+++ resolved
@@ -47,22 +47,6 @@
     for ((file, index) <- files.asScala.zipWithIndex) {
       val psiFile = fileManager.findFile(file)
 
-<<<<<<< HEAD
-      val mock = new AnnotatorHolderMock(psiFile){
-        override def createErrorAnnotation(range: TextRange, message: String): Annotation = {
-          // almost always duplicates reports from method below
-          // reporter.reportError(file, range, message)
-          super.createErrorAnnotation(range, message)
-        }
-
-        override def createErrorAnnotation(elt: PsiElement, message: String): Annotation = {
-          reporter.reportError(file, elt.getTextRange, message)
-          super.createErrorAnnotation(elt, message)
-        }
-      }
-
-=======
->>>>>>> ea37e89c
       if ((index + 1) * 100 >= (percent + 1) * size) {
         while ((index + 1) * 100 >= (percent + 1) * size) percent += 1
         reporter.updateHighlightingProgress(percent)
