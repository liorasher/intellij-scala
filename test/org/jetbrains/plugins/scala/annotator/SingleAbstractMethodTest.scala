--- conflicted
+++ resolved
@@ -558,8 +558,6 @@
     checkCodeHasNoErrors(code)
   }
 
-<<<<<<< HEAD
-=======
   def testSAMNumericWidening(): Unit = {
     val code =
       """
@@ -608,7 +606,6 @@
     checkCodeHasNoErrors(code)
   }
 
->>>>>>> c2cbee32
   def checkCodeHasNoErrors(scalaCode: String, javaCode: Option[String] = None) {
     assertMatches(messages(scalaCode, javaCode)) {
       case Nil =>
