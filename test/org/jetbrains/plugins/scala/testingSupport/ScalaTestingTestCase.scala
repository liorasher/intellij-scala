package org.jetbrains.plugins.scala
package testingSupport

import java.util.concurrent.atomic.AtomicReference

import com.intellij.execution.configurations.RunnerSettings
import com.intellij.execution.executors.DefaultRunExecutor
import com.intellij.execution.impl.DefaultJavaProgramRunner
import com.intellij.execution.process.{ProcessAdapter, ProcessEvent, ProcessHandler, ProcessListener}
import com.intellij.execution.runners.{ExecutionEnvironmentBuilder, ProgramRunner}
import com.intellij.execution.testframework.AbstractTestProxy
import com.intellij.execution.testframework.sm.runner.ui.SMTRunnerConsoleView
import com.intellij.execution.ui.RunContentDescriptor
import com.intellij.execution.{Executor, PsiLocation, RunnerAndConfigurationSettings}
import com.intellij.ide.structureView.newStructureView.StructureViewComponent
import com.intellij.ide.util.treeView.smartTree.{NodeProvider, TreeElement, TreeElementWrapper}
import com.intellij.openapi.Disposable
import com.intellij.openapi.fileEditor.FileDocumentManager
import com.intellij.openapi.module.{Module, ModuleManager}
import com.intellij.openapi.roots.ModuleRootManager
import com.intellij.openapi.util.Key
import com.intellij.psi.impl.file.PsiDirectoryFactory
import com.intellij.psi.{PsiDirectory, PsiElement, PsiManager}
import com.intellij.testFramework.{EdtTestUtil, UsefulTestCase}
import com.intellij.util.ThrowableRunnable
import com.intellij.util.concurrency.Semaphore
import org.jetbrains.plugins.scala.debugger.{ScalaDebuggerTestBase, ScalaVersion_2_11}
import org.jetbrains.plugins.scala.lang.psi.api.ScalaFile
import org.jetbrains.plugins.scala.lang.psi.impl.ScalaPsiManager
import org.jetbrains.plugins.scala.lang.structureView.ScalaStructureViewModel
import org.jetbrains.plugins.scala.lang.structureView.elements.impl.TestStructureViewElement
import org.jetbrains.plugins.scala.testingSupport.test.structureView.TestNodeProvider
import org.jetbrains.plugins.scala.testingSupport.test.{AbstractTestConfigurationProducer, AbstractTestRunConfiguration}

/**
  * @author Roman.Shein
  *         Date: 03.03.14
  */
abstract class ScalaTestingTestCase extends ScalaDebuggerTestBase with IntegrationTest with ScalaVersion_2_11 {

  protected val configurationProducer: AbstractTestConfigurationProducer

  override def runInDispatchThread(): Boolean = false

  override protected def addFileToProject(fileName: String, fileText: String) = {
    EdtTestUtil.runInEdtAndWait(new ThrowableRunnable[Throwable] {
      override def run(): Unit = {
        ScalaTestingTestCase.super.addFileToProject(fileName, fileText)
      }
    })
  }

<<<<<<< HEAD
  override protected def tearDown() = {
    EdtTestUtil.runInEdtAndWait(new ThrowableRunnable[Throwable] {
      override def run(): Unit = ScalaTestingTestCase.super.tearDown()
    })
  }

=======
>>>>>>> b4fb9984
  override val testDataBasePrefix = "testingSupport"

  protected val useDynamicClassPath = false

  override protected def runFileStructureViewTest(testClassName: String, status: Int, tests: String*) = {
    val structureViewRoot = buildFileStructure(testClassName + ".scala")
    for (test <- tests) {
      assert(checkTestNodeInFileStructure(structureViewRoot, test, None, status))
    }
  }

  override def invokeTestRunnable(runnable: Runnable): Unit = runnable.run()

  override protected def runFileStructureViewTest(testClassName: String, testName: String, parentTestName: Option[String],
                                                  testStatus: Int = TestStructureViewElement.normalStatusId) = {
    val structureViewRoot = buildFileStructure(testClassName + ".scala")
    assert(checkTestNodeInFileStructure(structureViewRoot, testName, parentTestName, testStatus))
  }

  override protected def buildFileStructure(fileName: String): TreeElementWrapper = {
    val ioFile = new java.io.File(srcDir, fileName)
    var wrapper: StructureViewComponent.StructureViewTreeElementWrapper = null
    EdtTestUtil.runInEdtAndWait(new ThrowableRunnable[Throwable] {
      override def run(): Unit = {
        val file = PsiManager.getInstance(getProject).findFile(getVirtualFile(ioFile))
        val treeViewModel = new ScalaStructureViewModel(file.asInstanceOf[ScalaFile]) {
          override def isEnabled(provider: NodeProvider[_ <: TreeElement]): Boolean = provider.isInstanceOf[TestNodeProvider]
        }
        wrapper = new StructureViewComponent.StructureViewTreeElementWrapper(getProject, treeViewModel.getRoot, treeViewModel)

        def initTree(wrapper: StructureViewComponent.StructureViewTreeElementWrapper) {
          import scala.collection.JavaConversions._
          wrapper.initChildren()
          wrapper.getChildren.toList.foreach(node => initTree(node.asInstanceOf[StructureViewComponent.StructureViewTreeElementWrapper]))
        }
        initTree(wrapper)
      }
    })
    wrapper
  }

  override protected def createLocation(lineNumber: Int, offset: Int, fileName: String): PsiLocation[PsiElement] = {
    val ioFile = new java.io.File(srcDir, fileName)

    val file = getVirtualFile(ioFile)

    val project = getProject

    val myManager = PsiManager.getInstance(project)

    var psiElement: PsiElement = null

    EdtTestUtil.runInEdtAndWait(new ThrowableRunnable[Throwable] {
      override def run(): Unit = {
        val psiFile = myManager.findViewProvider(file).getPsi(ScalaFileType.SCALA_LANGUAGE)
        psiElement = psiFile.findElementAt(FileDocumentManager.getInstance().getDocument(file).
          getLineStartOffset(lineNumber) + offset)
      }
    })

    new PsiLocation(project, myModule, psiElement)
  }

  private def failedConfigMessage(fileName: String, lineNumber: Int, offset: Int) =
    "Failed to create run configuration for test from file " + fileName + " from line " + lineNumber + " at offset " + offset

  private def failedConfigMessage(packageName: String) = "Failed to create run configuration for test from package " + packageName

  override protected def createTestFromLocation(lineNumber: Int, offset: Int, fileName: String): RunnerAndConfigurationSettings = {
    var res: RunnerAndConfigurationSettings = null
    EdtTestUtil.runInEdtAndWait(new ThrowableRunnable[Throwable] {
      override def run(): Unit = {
        res = configurationProducer.createConfigurationByLocation(createLocation(lineNumber, offset, fileName)).map(_._2) match {
          case Some(testConfig) => testConfig
          case _ => throw new RuntimeException(failedConfigMessage(fileName, lineNumber, offset))
        }
      }
    })
    res
  }

  override protected def createTestFromPackage(packageName: String): RunnerAndConfigurationSettings =
    createTestFromDirectory(
      ScalaPsiManager.instance(getProject).getCachedPackage(packageName) match {
        case Some(myPackage) => myPackage.getDirectories().head
        case _ => throw new RuntimeException(failedConfigMessage(packageName))
      }
    )

  override protected def createTestFromModule(moduleName: String): RunnerAndConfigurationSettings = {
    var module: Module = null
    EdtTestUtil.runInEdtAndWait(new ThrowableRunnable[Throwable] {
      override def run(): Unit =
        module = ModuleManager.getInstance(ScalaTestingTestCase.this.getProject).findModuleByName(moduleName)
    })
    createTestFromDirectory(PsiDirectoryFactory.getInstance(getProject).
      createDirectory(ModuleRootManager.getInstance(module).getContentRoots.head))
  }

  private def createTestFromDirectory(directory: PsiDirectory) =
    configurationProducer.createConfigurationByLocation(new PsiLocation(getProject, directory)).map(_._2) match {
      case Some(testConfig) => testConfig
      case _ => throw new RuntimeException(failedConfigMessage(directory.getName))
    }

  override protected def runTestFromConfig(configurationCheck: RunnerAndConfigurationSettings => Boolean,
                                           runConfig: RunnerAndConfigurationSettings,
                                           checkOutputs: Boolean = false,
                                           duration: Int = 3000,
                                           debug: Boolean = false
                                          ): (String, Option[AbstractTestProxy]) = {
    assert(configurationCheck(runConfig))
    assert(runConfig.getConfiguration.isInstanceOf[AbstractTestRunConfiguration])
    runConfig.getConfiguration.asInstanceOf[AbstractTestRunConfiguration].setupIntegrationTestClassPath()
    val testResultListener = new TestResultListener(runConfig.getName)
    var testTreeRoot: Option[AbstractTestProxy] = None
    EdtTestUtil.runInEdtAndWait(new ThrowableRunnable[Throwable] {
      def run() {
        if (needMake) {
          make()
          saveChecksums()
        }
        val runner = ProgramRunner.PROGRAM_RUNNER_EP.getExtensions.find {
          _.getClass == classOf[DefaultJavaProgramRunner]
        }.get
        val (handler, runContentDescriptor) = runProcess(runConfig, classOf[DefaultRunExecutor], new ProcessAdapter {
          override def onTextAvailable(event: ProcessEvent, outputType: Key[_]) {
            val text = event.getText
            if (debug) print(text)
          }
        }, runner)

        runContentDescriptor.getExecutionConsole match {
          case descriptor: SMTRunnerConsoleView =>
            testTreeRoot = Some(descriptor.getResultsViewer.getRoot)
          case _ =>
        }
        handler.addProcessListener(testResultListener)
      }
    })

    (testResultListener.waitForTestEnd(duration), testTreeRoot)
  }

  private def runProcess(runConfiguration: RunnerAndConfigurationSettings,
                         executorClass: Class[_ <: Executor],
                         listener: ProcessListener,
                         runner: ProgramRunner[_ <: RunnerSettings]): (ProcessHandler, RunContentDescriptor) = {
    val configuration = runConfiguration.getConfiguration
    val executor: Executor = Executor.EXECUTOR_EXTENSION_NAME.findExtension(executorClass)
    val executionEnvironmentBuilder: ExecutionEnvironmentBuilder =
      new ExecutionEnvironmentBuilder(configuration.getProject, executor)
    executionEnvironmentBuilder.runProfile(configuration)
    val semaphore: Semaphore = new Semaphore
    semaphore.down()
    val processHandler: AtomicReference[ProcessHandler] = new AtomicReference[ProcessHandler]
    val contentDescriptor: AtomicReference[RunContentDescriptor] = new AtomicReference[RunContentDescriptor]
    runner.execute(executionEnvironmentBuilder.build, new ProgramRunner.Callback {
      def processStarted(descriptor: RunContentDescriptor) {
        System.setProperty("idea.dynamic.classpath", useDynamicClassPath.toString)
        disposeOnTearDown(new Disposable {
          def dispose() {
            descriptor.dispose()
          }
        })
        val handler: ProcessHandler = descriptor.getProcessHandler
        assert(handler != null)
        handler.addProcessListener(listener)
        processHandler.set(handler)
        contentDescriptor.set(descriptor)
        semaphore.up()
      }
    })
    semaphore.waitFor()
    (processHandler.get, contentDescriptor.get)
  }
}<|MERGE_RESOLUTION|>--- conflicted
+++ resolved
@@ -50,15 +50,6 @@
     })
   }
 
-<<<<<<< HEAD
-  override protected def tearDown() = {
-    EdtTestUtil.runInEdtAndWait(new ThrowableRunnable[Throwable] {
-      override def run(): Unit = ScalaTestingTestCase.super.tearDown()
-    })
-  }
-
-=======
->>>>>>> b4fb9984
   override val testDataBasePrefix = "testingSupport"
 
   protected val useDynamicClassPath = false
